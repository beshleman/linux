/*
 * net/sched/sch_mqprio.c
 *
 * Copyright (c) 2010 John Fastabend <john.r.fastabend@intel.com>
 *
 * This program is free software; you can redistribute it and/or
 * modify it under the terms of the GNU General Public License
 * version 2 as published by the Free Software Foundation.
 */

#include <linux/types.h>
#include <linux/slab.h>
#include <linux/kernel.h>
#include <linux/string.h>
#include <linux/errno.h>
#include <linux/skbuff.h>
#include <linux/module.h>
#include <net/netlink.h>
#include <net/pkt_sched.h>
#include <net/sch_generic.h>

struct mqprio_sched {
	struct Qdisc		**qdiscs;
	int hw_offload;
};

static void mqprio_destroy(struct Qdisc *sch)
{
	struct net_device *dev = qdisc_dev(sch);
	struct mqprio_sched *priv = qdisc_priv(sch);
	unsigned int ntx;

	if (priv->qdiscs) {
		for (ntx = 0;
		     ntx < dev->num_tx_queues && priv->qdiscs[ntx];
		     ntx++)
			qdisc_destroy(priv->qdiscs[ntx]);
		kfree(priv->qdiscs);
	}

	if (priv->hw_offload && dev->netdev_ops->ndo_setup_tc) {
		struct tc_mqprio_qopt mqprio = {};

<<<<<<< HEAD
		dev->netdev_ops->ndo_setup_tc(dev, sch->handle, 0, 0, &tc);
=======
		dev->netdev_ops->ndo_setup_tc(dev, TC_SETUP_MQPRIO, &mqprio);
>>>>>>> bb176f67
	} else {
		netdev_set_num_tc(dev, 0);
	}
}

static int mqprio_parse_opt(struct net_device *dev, struct tc_mqprio_qopt *qopt)
{
	int i, j;

	/* Verify num_tc is not out of max range */
	if (qopt->num_tc > TC_MAX_QUEUE)
		return -EINVAL;

	/* Verify priority mapping uses valid tcs */
	for (i = 0; i < TC_BITMASK + 1; i++) {
		if (qopt->prio_tc_map[i] >= qopt->num_tc)
			return -EINVAL;
	}

	/* Limit qopt->hw to maximum supported offload value.  Drivers have
	 * the option of overriding this later if they don't support the a
	 * given offload type.
	 */
	if (qopt->hw > TC_MQPRIO_HW_OFFLOAD_MAX)
		qopt->hw = TC_MQPRIO_HW_OFFLOAD_MAX;

	/* If hardware offload is requested we will leave it to the device
	 * to either populate the queue counts itself or to validate the
	 * provided queue counts.  If ndo_setup_tc is not present then
	 * hardware doesn't support offload and we should return an error.
	 */
	if (qopt->hw)
		return dev->netdev_ops->ndo_setup_tc ? 0 : -EINVAL;

	for (i = 0; i < qopt->num_tc; i++) {
		unsigned int last = qopt->offset[i] + qopt->count[i];

		/* Verify the queue count is in tx range being equal to the
		 * real_num_tx_queues indicates the last queue is in use.
		 */
		if (qopt->offset[i] >= dev->real_num_tx_queues ||
		    !qopt->count[i] ||
		    last > dev->real_num_tx_queues)
			return -EINVAL;

		/* Verify that the offset and counts do not overlap */
		for (j = i + 1; j < qopt->num_tc; j++) {
			if (last > qopt->offset[j])
				return -EINVAL;
		}
	}

	return 0;
}

static int mqprio_init(struct Qdisc *sch, struct nlattr *opt)
{
	struct net_device *dev = qdisc_dev(sch);
	struct mqprio_sched *priv = qdisc_priv(sch);
	struct netdev_queue *dev_queue;
	struct Qdisc *qdisc;
	int i, err = -EOPNOTSUPP;
	struct tc_mqprio_qopt *qopt = NULL;

	BUILD_BUG_ON(TC_MAX_QUEUE != TC_QOPT_MAX_QUEUE);
	BUILD_BUG_ON(TC_BITMASK != TC_QOPT_BITMASK);

	if (sch->parent != TC_H_ROOT)
		return -EOPNOTSUPP;

	if (!netif_is_multiqueue(dev))
		return -EOPNOTSUPP;

	if (!opt || nla_len(opt) < sizeof(*qopt))
		return -EINVAL;

	qopt = nla_data(opt);
	if (mqprio_parse_opt(dev, qopt))
		return -EINVAL;

	/* pre-allocate qdisc, attachment can't fail */
	priv->qdiscs = kcalloc(dev->num_tx_queues, sizeof(priv->qdiscs[0]),
			       GFP_KERNEL);
	if (!priv->qdiscs)
		return -ENOMEM;

	for (i = 0; i < dev->num_tx_queues; i++) {
		dev_queue = netdev_get_tx_queue(dev, i);
		qdisc = qdisc_create_dflt(dev_queue,
					  get_default_qdisc_ops(dev, i),
					  TC_H_MAKE(TC_H_MAJ(sch->handle),
						    TC_H_MIN(i + 1)));
		if (!qdisc)
			return -ENOMEM;

		priv->qdiscs[i] = qdisc;
		qdisc->flags |= TCQ_F_ONETXQUEUE | TCQ_F_NOPARENT;
	}

	/* If the mqprio options indicate that hardware should own
	 * the queue mapping then run ndo_setup_tc otherwise use the
	 * supplied and verified mapping
	 */
	if (qopt->hw) {
		struct tc_mqprio_qopt mqprio = *qopt;

<<<<<<< HEAD
		err = dev->netdev_ops->ndo_setup_tc(dev, sch->handle,
						    0, 0, &tc);
=======
		err = dev->netdev_ops->ndo_setup_tc(dev, TC_SETUP_MQPRIO,
						    &mqprio);
>>>>>>> bb176f67
		if (err)
			return err;

		priv->hw_offload = mqprio.hw;
	} else {
		netdev_set_num_tc(dev, qopt->num_tc);
		for (i = 0; i < qopt->num_tc; i++)
			netdev_set_tc_queue(dev, i,
					    qopt->count[i], qopt->offset[i]);
	}

	/* Always use supplied priority mappings */
	for (i = 0; i < TC_BITMASK + 1; i++)
		netdev_set_prio_tc_map(dev, i, qopt->prio_tc_map[i]);

	sch->flags |= TCQ_F_MQROOT;
	return 0;
}

static void mqprio_attach(struct Qdisc *sch)
{
	struct net_device *dev = qdisc_dev(sch);
	struct mqprio_sched *priv = qdisc_priv(sch);
	struct Qdisc *qdisc, *old;
	unsigned int ntx;

	/* Attach underlying qdisc */
	for (ntx = 0; ntx < dev->num_tx_queues; ntx++) {
		qdisc = priv->qdiscs[ntx];
		old = dev_graft_qdisc(qdisc->dev_queue, qdisc);
		if (old)
			qdisc_destroy(old);
		if (ntx < dev->real_num_tx_queues)
			qdisc_hash_add(qdisc, false);
	}
	kfree(priv->qdiscs);
	priv->qdiscs = NULL;
}

static struct netdev_queue *mqprio_queue_get(struct Qdisc *sch,
					     unsigned long cl)
{
	struct net_device *dev = qdisc_dev(sch);
	unsigned long ntx = cl - 1 - netdev_get_num_tc(dev);

	if (ntx >= dev->num_tx_queues)
		return NULL;
	return netdev_get_tx_queue(dev, ntx);
}

static int mqprio_graft(struct Qdisc *sch, unsigned long cl, struct Qdisc *new,
		    struct Qdisc **old)
{
	struct net_device *dev = qdisc_dev(sch);
	struct netdev_queue *dev_queue = mqprio_queue_get(sch, cl);

	if (!dev_queue)
		return -EINVAL;

	if (dev->flags & IFF_UP)
		dev_deactivate(dev);

	*old = dev_graft_qdisc(dev_queue, new);

	if (new)
		new->flags |= TCQ_F_ONETXQUEUE | TCQ_F_NOPARENT;

	if (dev->flags & IFF_UP)
		dev_activate(dev);

	return 0;
}

static int mqprio_dump(struct Qdisc *sch, struct sk_buff *skb)
{
	struct net_device *dev = qdisc_dev(sch);
	struct mqprio_sched *priv = qdisc_priv(sch);
	unsigned char *b = skb_tail_pointer(skb);
	struct tc_mqprio_qopt opt = { 0 };
	struct Qdisc *qdisc;
	unsigned int i;

	sch->q.qlen = 0;
	memset(&sch->bstats, 0, sizeof(sch->bstats));
	memset(&sch->qstats, 0, sizeof(sch->qstats));

	for (i = 0; i < dev->num_tx_queues; i++) {
		qdisc = rtnl_dereference(netdev_get_tx_queue(dev, i)->qdisc);
		spin_lock_bh(qdisc_lock(qdisc));
		sch->q.qlen		+= qdisc->q.qlen;
		sch->bstats.bytes	+= qdisc->bstats.bytes;
		sch->bstats.packets	+= qdisc->bstats.packets;
		sch->qstats.backlog	+= qdisc->qstats.backlog;
		sch->qstats.drops	+= qdisc->qstats.drops;
		sch->qstats.requeues	+= qdisc->qstats.requeues;
		sch->qstats.overlimits	+= qdisc->qstats.overlimits;
		spin_unlock_bh(qdisc_lock(qdisc));
	}

	opt.num_tc = netdev_get_num_tc(dev);
	memcpy(opt.prio_tc_map, dev->prio_tc_map, sizeof(opt.prio_tc_map));
	opt.hw = priv->hw_offload;

	for (i = 0; i < netdev_get_num_tc(dev); i++) {
		opt.count[i] = dev->tc_to_txq[i].count;
		opt.offset[i] = dev->tc_to_txq[i].offset;
	}

	if (nla_put(skb, TCA_OPTIONS, sizeof(opt), &opt))
		goto nla_put_failure;

	return skb->len;
nla_put_failure:
	nlmsg_trim(skb, b);
	return -1;
}

static struct Qdisc *mqprio_leaf(struct Qdisc *sch, unsigned long cl)
{
	struct netdev_queue *dev_queue = mqprio_queue_get(sch, cl);

	if (!dev_queue)
		return NULL;

	return dev_queue->qdisc_sleeping;
}

static unsigned long mqprio_find(struct Qdisc *sch, u32 classid)
{
	struct net_device *dev = qdisc_dev(sch);
	unsigned int ntx = TC_H_MIN(classid);

	if (ntx > dev->num_tx_queues + netdev_get_num_tc(dev))
		return 0;
	return ntx;
}

static int mqprio_dump_class(struct Qdisc *sch, unsigned long cl,
			 struct sk_buff *skb, struct tcmsg *tcm)
{
	struct net_device *dev = qdisc_dev(sch);

	if (cl <= netdev_get_num_tc(dev)) {
		tcm->tcm_parent = TC_H_ROOT;
		tcm->tcm_info = 0;
	} else {
		int i;
		struct netdev_queue *dev_queue;

		dev_queue = mqprio_queue_get(sch, cl);
		tcm->tcm_parent = 0;
		for (i = 0; i < netdev_get_num_tc(dev); i++) {
			struct netdev_tc_txq tc = dev->tc_to_txq[i];
			int q_idx = cl - netdev_get_num_tc(dev);

			if (q_idx > tc.offset &&
			    q_idx <= tc.offset + tc.count) {
				tcm->tcm_parent =
					TC_H_MAKE(TC_H_MAJ(sch->handle),
						  TC_H_MIN(i + 1));
				break;
			}
		}
		tcm->tcm_info = dev_queue->qdisc_sleeping->handle;
	}
	tcm->tcm_handle |= TC_H_MIN(cl);
	return 0;
}

static int mqprio_dump_class_stats(struct Qdisc *sch, unsigned long cl,
				   struct gnet_dump *d)
	__releases(d->lock)
	__acquires(d->lock)
{
	struct net_device *dev = qdisc_dev(sch);

	if (cl <= netdev_get_num_tc(dev)) {
		int i;
		__u32 qlen = 0;
		struct Qdisc *qdisc;
		struct gnet_stats_queue qstats = {0};
		struct gnet_stats_basic_packed bstats = {0};
		struct netdev_tc_txq tc = dev->tc_to_txq[cl - 1];

		/* Drop lock here it will be reclaimed before touching
		 * statistics this is required because the d->lock we
		 * hold here is the look on dev_queue->qdisc_sleeping
		 * also acquired below.
		 */
		if (d->lock)
			spin_unlock_bh(d->lock);

		for (i = tc.offset; i < tc.offset + tc.count; i++) {
			struct netdev_queue *q = netdev_get_tx_queue(dev, i);

			qdisc = rtnl_dereference(q->qdisc);
			spin_lock_bh(qdisc_lock(qdisc));
			qlen		  += qdisc->q.qlen;
			bstats.bytes      += qdisc->bstats.bytes;
			bstats.packets    += qdisc->bstats.packets;
			qstats.backlog    += qdisc->qstats.backlog;
			qstats.drops      += qdisc->qstats.drops;
			qstats.requeues   += qdisc->qstats.requeues;
			qstats.overlimits += qdisc->qstats.overlimits;
			spin_unlock_bh(qdisc_lock(qdisc));
		}
		/* Reclaim root sleeping lock before completing stats */
		if (d->lock)
			spin_lock_bh(d->lock);
		if (gnet_stats_copy_basic(NULL, d, NULL, &bstats) < 0 ||
		    gnet_stats_copy_queue(d, NULL, &qstats, qlen) < 0)
			return -1;
	} else {
		struct netdev_queue *dev_queue = mqprio_queue_get(sch, cl);

		sch = dev_queue->qdisc_sleeping;
		if (gnet_stats_copy_basic(qdisc_root_sleeping_running(sch),
					  d, NULL, &sch->bstats) < 0 ||
		    gnet_stats_copy_queue(d, NULL,
					  &sch->qstats, sch->q.qlen) < 0)
			return -1;
	}
	return 0;
}

static void mqprio_walk(struct Qdisc *sch, struct qdisc_walker *arg)
{
	struct net_device *dev = qdisc_dev(sch);
	unsigned long ntx;

	if (arg->stop)
		return;

	/* Walk hierarchy with a virtual class per tc */
	arg->count = arg->skip;
	for (ntx = arg->skip;
	     ntx < dev->num_tx_queues + netdev_get_num_tc(dev);
	     ntx++) {
		if (arg->fn(sch, ntx + 1, arg) < 0) {
			arg->stop = 1;
			break;
		}
		arg->count++;
	}
}

static const struct Qdisc_class_ops mqprio_class_ops = {
	.graft		= mqprio_graft,
	.leaf		= mqprio_leaf,
	.find		= mqprio_find,
	.walk		= mqprio_walk,
	.dump		= mqprio_dump_class,
	.dump_stats	= mqprio_dump_class_stats,
};

static struct Qdisc_ops mqprio_qdisc_ops __read_mostly = {
	.cl_ops		= &mqprio_class_ops,
	.id		= "mqprio",
	.priv_size	= sizeof(struct mqprio_sched),
	.init		= mqprio_init,
	.destroy	= mqprio_destroy,
	.attach		= mqprio_attach,
	.dump		= mqprio_dump,
	.owner		= THIS_MODULE,
};

static int __init mqprio_module_init(void)
{
	return register_qdisc(&mqprio_qdisc_ops);
}

static void __exit mqprio_module_exit(void)
{
	unregister_qdisc(&mqprio_qdisc_ops);
}

module_init(mqprio_module_init);
module_exit(mqprio_module_exit);

MODULE_LICENSE("GPL");<|MERGE_RESOLUTION|>--- conflicted
+++ resolved
@@ -41,11 +41,7 @@
 	if (priv->hw_offload && dev->netdev_ops->ndo_setup_tc) {
 		struct tc_mqprio_qopt mqprio = {};
 
-<<<<<<< HEAD
-		dev->netdev_ops->ndo_setup_tc(dev, sch->handle, 0, 0, &tc);
-=======
 		dev->netdev_ops->ndo_setup_tc(dev, TC_SETUP_MQPRIO, &mqprio);
->>>>>>> bb176f67
 	} else {
 		netdev_set_num_tc(dev, 0);
 	}
@@ -152,13 +148,8 @@
 	if (qopt->hw) {
 		struct tc_mqprio_qopt mqprio = *qopt;
 
-<<<<<<< HEAD
-		err = dev->netdev_ops->ndo_setup_tc(dev, sch->handle,
-						    0, 0, &tc);
-=======
 		err = dev->netdev_ops->ndo_setup_tc(dev, TC_SETUP_MQPRIO,
 						    &mqprio);
->>>>>>> bb176f67
 		if (err)
 			return err;
 
