/*
 * Copyright © 2008-2018 Intel Corporation
 *
 * Permission is hereby granted, free of charge, to any person obtaining a
 * copy of this software and associated documentation files (the "Software"),
 * to deal in the Software without restriction, including without limitation
 * the rights to use, copy, modify, merge, publish, distribute, sublicense,
 * and/or sell copies of the Software, and to permit persons to whom the
 * Software is furnished to do so, subject to the following conditions:
 *
 * The above copyright notice and this permission notice (including the next
 * paragraph) shall be included in all copies or substantial portions of the
 * Software.
 *
 * THE SOFTWARE IS PROVIDED "AS IS", WITHOUT WARRANTY OF ANY KIND, EXPRESS OR
 * IMPLIED, INCLUDING BUT NOT LIMITED TO THE WARRANTIES OF MERCHANTABILITY,
 * FITNESS FOR A PARTICULAR PURPOSE AND NONINFRINGEMENT.  IN NO EVENT SHALL
 * THE AUTHORS OR COPYRIGHT HOLDERS BE LIABLE FOR ANY CLAIM, DAMAGES OR OTHER
 * LIABILITY, WHETHER IN AN ACTION OF CONTRACT, TORT OR OTHERWISE, ARISING
 * FROM, OUT OF OR IN CONNECTION WITH THE SOFTWARE OR THE USE OR OTHER DEALINGS
 * IN THE SOFTWARE.
 *
 */

#ifndef I915_REQUEST_H
#define I915_REQUEST_H

#include <linux/dma-fence.h>
#include <linux/irq_work.h>
#include <linux/lockdep.h>

#include "gem/i915_gem_context_types.h"
#include "gt/intel_context_types.h"
#include "gt/intel_engine_types.h"
#include "gt/intel_timeline_types.h"

#include "i915_gem.h"
#include "i915_scheduler.h"
#include "i915_selftest.h"
#include "i915_sw_fence.h"

#include <uapi/drm/i915_drm.h>

struct drm_file;
struct drm_i915_gem_object;
struct i915_request;

struct i915_capture_list {
	struct i915_capture_list *next;
	struct i915_vma *vma;
};

#define RQ_TRACE(rq, fmt, ...) do {					\
	const struct i915_request *rq__ = (rq);				\
	ENGINE_TRACE(rq__->engine, "fence %llx:%lld, current %d " fmt,	\
		     rq__->fence.context, rq__->fence.seqno,		\
		     hwsp_seqno(rq__), ##__VA_ARGS__);			\
} while (0)

enum {
	/*
	 * I915_FENCE_FLAG_ACTIVE - this request is currently submitted to HW.
	 *
	 * Set by __i915_request_submit() on handing over to HW, and cleared
	 * by __i915_request_unsubmit() if we preempt this request.
	 *
	 * Finally cleared for consistency on retiring the request, when
	 * we know the HW is no longer running this request.
	 *
	 * See i915_request_is_active()
	 */
	I915_FENCE_FLAG_ACTIVE = DMA_FENCE_FLAG_USER_BITS,

	/*
	 * I915_FENCE_FLAG_PQUEUE - this request is ready for execution
	 *
	 * Using the scheduler, when a request is ready for execution it is put
	 * into the priority queue, and removed from that queue when transferred
	 * to the HW runlists. We want to track its membership within the
	 * priority queue so that we can easily check before rescheduling.
	 *
	 * See i915_request_in_priority_queue()
	 */
	I915_FENCE_FLAG_PQUEUE,

	/*
	 * I915_FENCE_FLAG_SIGNAL - this request is currently on signal_list
	 *
	 * Internal bookkeeping used by the breadcrumb code to track when
	 * a request is on the various signal_list.
	 */
	I915_FENCE_FLAG_SIGNAL,

	/*
	 * I915_FENCE_FLAG_HOLD - this request is currently on hold
	 *
	 * This request has been suspended, pending an ongoing investigation.
	 */
	I915_FENCE_FLAG_HOLD,

	/*
	 * I915_FENCE_FLAG_NOPREEMPT - this request should not be preempted
	 *
	 * The execution of some requests should not be interrupted. This is
	 * a sensitive operation as it makes the request super important,
	 * blocking other higher priority work. Abuse of this flag will
	 * lead to quality of service issues.
	 */
	I915_FENCE_FLAG_NOPREEMPT,

	/*
	 * I915_FENCE_FLAG_SENTINEL - this request should be last in the queue
	 *
	 * A high priority sentinel request may be submitted to clear the
	 * submission queue. As it will be the only request in-flight, upon
	 * execution all other active requests will have been preempted and
	 * unsubmitted. This preemptive pulse is used to re-evaluate the
	 * in-flight requests, particularly in cases where an active context
	 * is banned and those active requests need to be cancelled.
	 */
	I915_FENCE_FLAG_SENTINEL,

	/*
	 * I915_FENCE_FLAG_BOOST - upclock the gpu for this request
	 *
	 * Some requests are more important than others! In particular, a
	 * request that the user is waiting on is typically required for
	 * interactive latency, for which we want to minimise by upclocking
	 * the GPU. Here we track such boost requests on a per-request basis.
	 */
	I915_FENCE_FLAG_BOOST,
};

/**
 * Request queue structure.
 *
 * The request queue allows us to note sequence numbers that have been emitted
 * and may be associated with active buffers to be retired.
 *
 * By keeping this list, we can avoid having to do questionable sequence
 * number comparisons on buffer last_read|write_seqno. It also allows an
 * emission time to be associated with the request for tracking how far ahead
 * of the GPU the submission is.
 *
 * When modifying this structure be very aware that we perform a lockless
 * RCU lookup of it that may race against reallocation of the struct
 * from the slab freelist. We intentionally do not zero the structure on
 * allocation so that the lookup can use the dangling pointers (and is
 * cogniscent that those pointers may be wrong). Instead, everything that
 * needs to be initialised must be done so explicitly.
 *
 * The requests are reference counted.
 */
struct i915_request {
	struct dma_fence fence;
	spinlock_t lock;

	/** On Which ring this request was generated */
	struct drm_i915_private *i915;

	/**
	 * Context and ring buffer related to this request
	 * Contexts are refcounted, so when this request is associated with a
	 * context, we must increment the context's refcount, to guarantee that
	 * it persists while any request is linked to it. Requests themselves
	 * are also refcounted, so the request will only be freed when the last
	 * reference to it is dismissed, and the code in
	 * i915_request_free() will then decrement the refcount on the
	 * context.
	 */
	struct intel_engine_cs *engine;
	struct intel_context *context;
	struct intel_ring *ring;
	struct intel_timeline __rcu *timeline;
	struct list_head signal_link;

	/*
	 * The rcu epoch of when this request was allocated. Used to judiciously
	 * apply backpressure on future allocations to ensure that under
	 * mempressure there is sufficient RCU ticks for us to reclaim our
	 * RCU protected slabs.
	 */
	unsigned long rcustate;

	/*
	 * We pin the timeline->mutex while constructing the request to
	 * ensure that no caller accidentally drops it during construction.
	 * The timeline->mutex must be held to ensure that only this caller
	 * can use the ring and manipulate the associated timeline during
	 * construction.
	 */
	struct pin_cookie cookie;

	/*
	 * Fences for the various phases in the request's lifetime.
	 *
	 * The submit fence is used to await upon all of the request's
	 * dependencies. When it is signaled, the request is ready to run.
	 * It is used by the driver to then queue the request for execution.
	 */
	struct i915_sw_fence submit;
	union {
		wait_queue_entry_t submitq;
		struct i915_sw_dma_fence_cb dmaq;
		struct i915_request_duration_cb {
			struct dma_fence_cb cb;
			ktime_t emitted;
		} duration;
	};
	struct list_head execute_cb;
	struct i915_sw_fence semaphore;
	struct irq_work semaphore_work;

	/*
	 * A list of everyone we wait upon, and everyone who waits upon us.
	 * Even though we will not be submitted to the hardware before the
	 * submit fence is signaled (it waits for all external events as well
	 * as our own requests), the scheduler still needs to know the
	 * dependency tree for the lifetime of the request (from execbuf
	 * to retirement), i.e. bidirectional dependency information for the
	 * request not tied to individual fences.
	 */
	struct i915_sched_node sched;
	struct i915_dependency dep;
	intel_engine_mask_t execution_mask;

	/*
	 * A convenience pointer to the current breadcrumb value stored in
	 * the HW status page (or our timeline's local equivalent). The full
	 * path would be rq->hw_context->ring->timeline->hwsp_seqno.
	 */
	const u32 *hwsp_seqno;

	/*
	 * If we need to access the timeline's seqno for this request in
	 * another request, we need to keep a read reference to this associated
	 * cacheline, so that we do not free and recycle it before the foreign
	 * observers have completed. Hence, we keep a pointer to the cacheline
	 * inside the timeline's HWSP vma, but it is only valid while this
	 * request has not completed and guarded by the timeline mutex.
	 */
	struct intel_timeline_cacheline __rcu *hwsp_cacheline;

	/** Position in the ring of the start of the request */
	u32 head;

	/** Position in the ring of the start of the user packets */
	u32 infix;

	/**
	 * Position in the ring of the start of the postfix.
	 * This is required to calculate the maximum available ring space
	 * without overwriting the postfix.
	 */
	u32 postfix;

	/** Position in the ring of the end of the whole request */
	u32 tail;

	/** Position in the ring of the end of any workarounds after the tail */
	u32 wa_tail;

	/** Preallocate space in the ring for the emitting the request */
	u32 reserved_space;

	/** Batch buffer related to this request if any (used for
	 * error state dump only).
	 */
	struct i915_vma *batch;
	/**
	 * Additional buffers requested by userspace to be captured upon
	 * a GPU hang. The vma/obj on this list are protected by their
	 * active reference - all objects on this list must also be
	 * on the active_list (of their final request).
	 */
	struct i915_capture_list *capture_list;

	/** Time at which this request was emitted, in jiffies. */
	unsigned long emitted_jiffies;

	/** timeline->request entry for this request */
	struct list_head link;

	struct drm_i915_file_private *file_priv;
	/** file_priv list entry for this request */
	struct list_head client_link;

	I915_SELFTEST_DECLARE(struct {
		struct list_head link;
		unsigned long delay;
	} mock;)
};

#define I915_FENCE_GFP (GFP_KERNEL | __GFP_RETRY_MAYFAIL | __GFP_NOWARN)

extern const struct dma_fence_ops i915_fence_ops;

static inline bool dma_fence_is_i915(const struct dma_fence *fence)
{
	return fence->ops == &i915_fence_ops;
}

struct i915_request * __must_check
__i915_request_create(struct intel_context *ce, gfp_t gfp);
struct i915_request * __must_check
i915_request_create(struct intel_context *ce);

void i915_request_set_error_once(struct i915_request *rq, int error);
void __i915_request_skip(struct i915_request *rq);

struct i915_request *__i915_request_commit(struct i915_request *request);
void __i915_request_queue(struct i915_request *rq,
			  const struct i915_sched_attr *attr);

bool i915_request_retire(struct i915_request *rq);
void i915_request_retire_upto(struct i915_request *rq);

static inline struct i915_request *
to_request(struct dma_fence *fence)
{
	/* We assume that NULL fence/request are interoperable */
	BUILD_BUG_ON(offsetof(struct i915_request, fence) != 0);
	GEM_BUG_ON(fence && !dma_fence_is_i915(fence));
	return container_of(fence, struct i915_request, fence);
}

static inline struct i915_request *
i915_request_get(struct i915_request *rq)
{
	return to_request(dma_fence_get(&rq->fence));
}

static inline struct i915_request *
i915_request_get_rcu(struct i915_request *rq)
{
	return to_request(dma_fence_get_rcu(&rq->fence));
}

static inline void
i915_request_put(struct i915_request *rq)
{
	dma_fence_put(&rq->fence);
}

int i915_request_await_object(struct i915_request *to,
			      struct drm_i915_gem_object *obj,
			      bool write);
int i915_request_await_dma_fence(struct i915_request *rq,
				 struct dma_fence *fence);
int i915_request_await_execution(struct i915_request *rq,
				 struct dma_fence *fence,
				 void (*hook)(struct i915_request *rq,
					      struct dma_fence *signal));

void i915_request_add(struct i915_request *rq);

bool __i915_request_submit(struct i915_request *request);
void i915_request_submit(struct i915_request *request);

void __i915_request_unsubmit(struct i915_request *request);
void i915_request_unsubmit(struct i915_request *request);

/* Note: part of the intel_breadcrumbs family */
bool i915_request_enable_breadcrumb(struct i915_request *request);
void i915_request_cancel_breadcrumb(struct i915_request *request);

long i915_request_wait(struct i915_request *rq,
		       unsigned int flags,
		       long timeout)
	__attribute__((nonnull(1)));
#define I915_WAIT_INTERRUPTIBLE	BIT(0)
#define I915_WAIT_PRIORITY	BIT(1) /* small priority bump for the request */
#define I915_WAIT_ALL		BIT(2) /* used by i915_gem_object_wait() */

static inline bool i915_request_signaled(const struct i915_request *rq)
{
	/* The request may live longer than its HWSP, so check flags first! */
	return test_bit(DMA_FENCE_FLAG_SIGNALED_BIT, &rq->fence.flags);
}

static inline bool i915_request_is_active(const struct i915_request *rq)
{
	return test_bit(I915_FENCE_FLAG_ACTIVE, &rq->fence.flags);
}

static inline bool i915_request_in_priority_queue(const struct i915_request *rq)
{
	return test_bit(I915_FENCE_FLAG_PQUEUE, &rq->fence.flags);
}

/**
 * Returns true if seq1 is later than seq2.
 */
static inline bool i915_seqno_passed(u32 seq1, u32 seq2)
{
	return (s32)(seq1 - seq2) >= 0;
}

static inline u32 __hwsp_seqno(const struct i915_request *rq)
{
	const u32 *hwsp = READ_ONCE(rq->hwsp_seqno);

	return READ_ONCE(*hwsp);
}

/**
 * hwsp_seqno - the current breadcrumb value in the HW status page
 * @rq: the request, to chase the relevant HW status page
 *
 * The emphasis in naming here is that hwsp_seqno() is not a property of the
 * request, but an indication of the current HW state (associated with this
 * request). Its value will change as the GPU executes more requests.
 *
 * Returns the current breadcrumb value in the associated HW status page (or
 * the local timeline's equivalent) for this request. The request itself
 * has the associated breadcrumb value of rq->fence.seqno, when the HW
 * status page has that breadcrumb or later, this request is complete.
 */
static inline u32 hwsp_seqno(const struct i915_request *rq)
{
	u32 seqno;

	rcu_read_lock(); /* the HWSP may be freed at runtime */
	seqno = __hwsp_seqno(rq);
	rcu_read_unlock();

	return seqno;
}

static inline bool __i915_request_has_started(const struct i915_request *rq)
{
	return i915_seqno_passed(hwsp_seqno(rq), rq->fence.seqno - 1);
}

/**
 * i915_request_started - check if the request has begun being executed
 * @rq: the request
 *
 * If the timeline is not using initial breadcrumbs, a request is
 * considered started if the previous request on its timeline (i.e.
 * context) has been signaled.
 *
 * If the timeline is using semaphores, it will also be emitting an
 * "initial breadcrumb" after the semaphores are complete and just before
 * it began executing the user payload. A request can therefore be active
 * on the HW and not yet started as it is still busywaiting on its
 * dependencies (via HW semaphores).
 *
 * If the request has started, its dependencies will have been signaled
 * (either by fences or by semaphores) and it will have begun processing
 * the user payload.
 *
 * However, even if a request has started, it may have been preempted and
 * so no longer active, or it may have already completed.
 *
 * See also i915_request_is_active().
 *
 * Returns true if the request has begun executing the user payload, or
 * has completed:
 */
static inline bool i915_request_started(const struct i915_request *rq)
{
	if (i915_request_signaled(rq))
		return true;

	/* Remember: started but may have since been preempted! */
	return __i915_request_has_started(rq);
}

/**
 * i915_request_is_running - check if the request may actually be executing
 * @rq: the request
 *
 * Returns true if the request is currently submitted to hardware, has passed
 * its start point (i.e. the context is setup and not busywaiting). Note that
 * it may no longer be running by the time the function returns!
 */
static inline bool i915_request_is_running(const struct i915_request *rq)
{
	if (!i915_request_is_active(rq))
		return false;

	return __i915_request_has_started(rq);
}

/**
<<<<<<< HEAD
 * i915_request_is_running - check if the request is ready for execution
=======
 * i915_request_is_ready - check if the request is ready for execution
>>>>>>> 04d5ce62
 * @rq: the request
 *
 * Upon construction, the request is instructed to wait upon various
 * signals before it is ready to be executed by the HW. That is, we do
 * not want to start execution and read data before it is written. In practice,
 * this is controlled with a mixture of interrupts and semaphores. Once
 * the submit fence is completed, the backend scheduler will place the
 * request into its queue and from there submit it for execution. So we
 * can detect when a request is eligible for execution (and is under control
 * of the scheduler) by querying where it is in any of the scheduler's lists.
 *
 * Returns true if the request is ready for execution (it may be inflight),
 * false otherwise.
 */
static inline bool i915_request_is_ready(const struct i915_request *rq)
{
	return !list_empty(&rq->sched.link);
}

static inline bool i915_request_completed(const struct i915_request *rq)
{
	if (i915_request_signaled(rq))
		return true;

	return i915_seqno_passed(hwsp_seqno(rq), rq->fence.seqno);
}

static inline void i915_request_mark_complete(struct i915_request *rq)
{
	WRITE_ONCE(rq->hwsp_seqno, /* decouple from HWSP */
		   (u32 *)&rq->fence.seqno);
}

static inline bool i915_request_has_waitboost(const struct i915_request *rq)
{
	return test_bit(I915_FENCE_FLAG_BOOST, &rq->fence.flags);
}

static inline bool i915_request_has_nopreempt(const struct i915_request *rq)
{
	/* Preemption should only be disabled very rarely */
	return unlikely(test_bit(I915_FENCE_FLAG_NOPREEMPT, &rq->fence.flags));
}

static inline bool i915_request_has_sentinel(const struct i915_request *rq)
{
	return unlikely(test_bit(I915_FENCE_FLAG_SENTINEL, &rq->fence.flags));
}

static inline bool i915_request_on_hold(const struct i915_request *rq)
{
	return unlikely(test_bit(I915_FENCE_FLAG_HOLD, &rq->fence.flags));
}

static inline void i915_request_set_hold(struct i915_request *rq)
{
	set_bit(I915_FENCE_FLAG_HOLD, &rq->fence.flags);
}

static inline void i915_request_clear_hold(struct i915_request *rq)
{
	clear_bit(I915_FENCE_FLAG_HOLD, &rq->fence.flags);
}

static inline struct intel_timeline *
i915_request_timeline(struct i915_request *rq)
{
	/* Valid only while the request is being constructed (or retired). */
	return rcu_dereference_protected(rq->timeline,
					 lockdep_is_held(&rcu_access_pointer(rq->timeline)->mutex));
}

static inline struct i915_gem_context *
i915_request_gem_context(struct i915_request *rq)
{
	/* Valid only while the request is being constructed (or retired). */
	return rcu_dereference_protected(rq->context->gem_context, true);
}

static inline struct intel_timeline *
i915_request_active_timeline(struct i915_request *rq)
{
	/*
	 * When in use during submission, we are protected by a guarantee that
	 * the context/timeline is pinned and must remain pinned until after
	 * this submission.
	 */
	return rcu_dereference_protected(rq->timeline,
					 lockdep_is_held(&rq->engine->active.lock));
}

#endif /* I915_REQUEST_H */<|MERGE_RESOLUTION|>--- conflicted
+++ resolved
@@ -484,11 +484,7 @@
 }
 
 /**
-<<<<<<< HEAD
- * i915_request_is_running - check if the request is ready for execution
-=======
  * i915_request_is_ready - check if the request is ready for execution
->>>>>>> 04d5ce62
  * @rq: the request
  *
  * Upon construction, the request is instructed to wait upon various
