/*
 * Copyright (c) 2015-2016, Mellanox Technologies. All rights reserved.
 *
 * This software is available to you under a choice of one of two
 * licenses.  You may choose to be licensed under the terms of the GNU
 * General Public License (GPL) Version 2, available from the file
 * COPYING in the main directory of this source tree, or the
 * OpenIB.org BSD license below:
 *
 *     Redistribution and use in source and binary forms, with or
 *     without modification, are permitted provided that the following
 *     conditions are met:
 *
 *      - Redistributions of source code must retain the above
 *        copyright notice, this list of conditions and the following
 *        disclaimer.
 *
 *      - Redistributions in binary form must reproduce the above
 *        copyright notice, this list of conditions and the following
 *        disclaimer in the documentation and/or other materials
 *        provided with the distribution.
 *
 * THE SOFTWARE IS PROVIDED "AS IS", WITHOUT WARRANTY OF ANY KIND,
 * EXPRESS OR IMPLIED, INCLUDING BUT NOT LIMITED TO THE WARRANTIES OF
 * MERCHANTABILITY, FITNESS FOR A PARTICULAR PURPOSE AND
 * NONINFRINGEMENT. IN NO EVENT SHALL THE AUTHORS OR COPYRIGHT HOLDERS
 * BE LIABLE FOR ANY CLAIM, DAMAGES OR OTHER LIABILITY, WHETHER IN AN
 * ACTION OF CONTRACT, TORT OR OTHERWISE, ARISING FROM, OUT OF OR IN
 * CONNECTION WITH THE SOFTWARE OR THE USE OR OTHER DEALINGS IN THE
 * SOFTWARE.
 */
#ifndef __MLX5_EN_H__
#define __MLX5_EN_H__

#include <linux/if_vlan.h>
#include <linux/etherdevice.h>
#include <linux/timecounter.h>
#include <linux/net_tstamp.h>
#include <linux/crash_dump.h>
#include <linux/mlx5/driver.h>
#include <linux/mlx5/qp.h>
#include <linux/mlx5/cq.h>
#include <linux/mlx5/port.h>
#include <linux/mlx5/vport.h>
#include <linux/mlx5/transobj.h>
#include <linux/mlx5/fs.h>
#include <linux/rhashtable.h>
#include <net/udp_tunnel.h>
#include <net/switchdev.h>
#include <net/xdp.h>
#include <linux/dim.h>
#include <linux/bits.h>
#include "wq.h"
#include "mlx5_core.h"
#include "en_stats.h"
#include "en/dcbnl.h"
#include "en/fs.h"
#include "en/qos.h"
#include "lib/hv_vhca.h"
#include "lib/clock.h"
#include "en/rx_res.h"

extern const struct net_device_ops mlx5e_netdev_ops;
struct page_pool;

#define MLX5E_METADATA_ETHER_TYPE (0x8CE4)
#define MLX5E_METADATA_ETHER_LEN 8

#define MLX5E_ETH_HARD_MTU (ETH_HLEN + VLAN_HLEN + ETH_FCS_LEN)

#define MLX5E_HW2SW_MTU(params, hwmtu) ((hwmtu) - ((params)->hard_mtu))
#define MLX5E_SW2HW_MTU(params, swmtu) ((swmtu) + ((params)->hard_mtu))

#define MLX5E_MAX_NUM_TC	8
#define MLX5E_MAX_NUM_MQPRIO_CH_TC TC_QOPT_MAX_QUEUE

#define MLX5_RX_HEADROOM NET_SKB_PAD
#define MLX5_SKB_FRAG_SZ(len)	(SKB_DATA_ALIGN(len) +	\
				 SKB_DATA_ALIGN(sizeof(struct skb_shared_info)))

#define MLX5E_RX_MAX_HEAD (256)
#define MLX5E_SHAMPO_LOG_MAX_HEADER_ENTRY_SIZE (9)
#define MLX5E_SHAMPO_WQ_HEADER_PER_PAGE (PAGE_SIZE >> MLX5E_SHAMPO_LOG_MAX_HEADER_ENTRY_SIZE)
#define MLX5E_SHAMPO_WQ_BASE_HEAD_ENTRY_SIZE (64)
#define MLX5E_SHAMPO_WQ_RESRV_SIZE (64 * 1024)
#define MLX5E_SHAMPO_WQ_BASE_RESRV_SIZE (4096)

#define MLX5_MPWRQ_MIN_LOG_STRIDE_SZ(mdev) \
	(6 + MLX5_CAP_GEN(mdev, cache_line_128byte)) /* HW restriction */
#define MLX5_MPWRQ_LOG_STRIDE_SZ(mdev, req) \
	max_t(u32, MLX5_MPWRQ_MIN_LOG_STRIDE_SZ(mdev), req)
#define MLX5_MPWRQ_DEF_LOG_STRIDE_SZ(mdev) \
	MLX5_MPWRQ_LOG_STRIDE_SZ(mdev, order_base_2(MLX5E_RX_MAX_HEAD))

#define MLX5_MPWRQ_LOG_WQE_SZ			18
#define MLX5_MPWRQ_WQE_PAGE_ORDER  (MLX5_MPWRQ_LOG_WQE_SZ - PAGE_SHIFT > 0 ? \
				    MLX5_MPWRQ_LOG_WQE_SZ - PAGE_SHIFT : 0)
#define MLX5_MPWRQ_PAGES_PER_WQE		BIT(MLX5_MPWRQ_WQE_PAGE_ORDER)

#define MLX5_ALIGN_MTTS(mtts)		(ALIGN(mtts, 8))
#define MLX5_ALIGNED_MTTS_OCTW(mtts)	((mtts) / 2)
#define MLX5_MTT_OCTW(mtts)		(MLX5_ALIGNED_MTTS_OCTW(MLX5_ALIGN_MTTS(mtts)))
/* Add another page to MLX5E_REQUIRED_WQE_MTTS as a buffer between
 * WQEs, This page will absorb write overflow by the hardware, when
 * receiving packets larger than MTU. These oversize packets are
 * dropped by the driver at a later stage.
 */
#define MLX5E_REQUIRED_WQE_MTTS		(MLX5_ALIGN_MTTS(MLX5_MPWRQ_PAGES_PER_WQE + 1))
#define MLX5E_REQUIRED_MTTS(wqes)	(wqes * MLX5E_REQUIRED_WQE_MTTS)
#define MLX5E_MAX_RQ_NUM_MTTS	\
	((1 << 16) * 2) /* So that MLX5_MTT_OCTW(num_mtts) fits into u16 */
#define MLX5E_ORDER2_MAX_PACKET_MTU (order_base_2(10 * 1024))
#define MLX5E_PARAMS_MAXIMUM_LOG_RQ_SIZE_MPW	\
		(ilog2(MLX5E_MAX_RQ_NUM_MTTS / MLX5E_REQUIRED_WQE_MTTS))
#define MLX5E_LOG_MAX_RQ_NUM_PACKETS_MPW \
	(MLX5E_PARAMS_MAXIMUM_LOG_RQ_SIZE_MPW + \
	 (MLX5_MPWRQ_LOG_WQE_SZ - MLX5E_ORDER2_MAX_PACKET_MTU))

#define MLX5E_MIN_SKB_FRAG_SZ		(MLX5_SKB_FRAG_SZ(MLX5_RX_HEADROOM))
#define MLX5E_LOG_MAX_RX_WQE_BULK	\
	(ilog2(PAGE_SIZE / roundup_pow_of_two(MLX5E_MIN_SKB_FRAG_SZ)))

#define MLX5E_PARAMS_MINIMUM_LOG_SQ_SIZE                0x6
#define MLX5E_PARAMS_DEFAULT_LOG_SQ_SIZE                0xa
#define MLX5E_PARAMS_MAXIMUM_LOG_SQ_SIZE                0xd

#define MLX5E_PARAMS_MINIMUM_LOG_RQ_SIZE (1 + MLX5E_LOG_MAX_RX_WQE_BULK)
#define MLX5E_PARAMS_DEFAULT_LOG_RQ_SIZE                0xa
#define MLX5E_PARAMS_MAXIMUM_LOG_RQ_SIZE min_t(u8, 0xd,	\
					       MLX5E_LOG_MAX_RQ_NUM_PACKETS_MPW)

#define MLX5E_PARAMS_MINIMUM_LOG_RQ_SIZE_MPW            0x2

#define MLX5E_DEFAULT_LRO_TIMEOUT                       32
#define MLX5E_LRO_TIMEOUT_ARR_SIZE                      4

#define MLX5E_PARAMS_DEFAULT_RX_CQ_MODERATION_USEC      0x10
#define MLX5E_PARAMS_DEFAULT_RX_CQ_MODERATION_USEC_FROM_CQE 0x3
#define MLX5E_PARAMS_DEFAULT_RX_CQ_MODERATION_PKTS      0x20
#define MLX5E_PARAMS_DEFAULT_TX_CQ_MODERATION_USEC      0x10
#define MLX5E_PARAMS_DEFAULT_TX_CQ_MODERATION_USEC_FROM_CQE 0x10
#define MLX5E_PARAMS_DEFAULT_TX_CQ_MODERATION_PKTS      0x20
#define MLX5E_PARAMS_DEFAULT_MIN_RX_WQES                0x80
#define MLX5E_PARAMS_DEFAULT_MIN_RX_WQES_MPW            0x2

#define MLX5E_MIN_NUM_CHANNELS         0x1
#define MLX5E_MAX_NUM_CHANNELS         (MLX5E_INDIR_RQT_SIZE / 2)
#define MLX5E_MAX_NUM_SQS              (MLX5E_MAX_NUM_CHANNELS * MLX5E_MAX_NUM_TC)
#define MLX5E_TX_CQ_POLL_BUDGET        128
#define MLX5E_TX_XSK_POLL_BUDGET       64
#define MLX5E_SQ_RECOVER_MIN_INTERVAL  500 /* msecs */

#define MLX5E_UMR_WQE_INLINE_SZ \
	(sizeof(struct mlx5e_umr_wqe) + \
	 ALIGN(MLX5_MPWRQ_PAGES_PER_WQE * sizeof(struct mlx5_mtt), \
	       MLX5_UMR_MTT_ALIGNMENT))
#define MLX5E_UMR_WQEBBS \
	(DIV_ROUND_UP(MLX5E_UMR_WQE_INLINE_SZ, MLX5_SEND_WQE_BB))

#define MLX5E_KLM_UMR_WQE_SZ(sgl_len)\
	(sizeof(struct mlx5e_umr_wqe) +\
	(sizeof(struct mlx5_klm) * (sgl_len)))

#define MLX5E_KLM_UMR_WQEBBS(klm_entries) \
	(DIV_ROUND_UP(MLX5E_KLM_UMR_WQE_SZ(klm_entries), MLX5_SEND_WQE_BB))

#define MLX5E_KLM_UMR_DS_CNT(klm_entries)\
	(DIV_ROUND_UP(MLX5E_KLM_UMR_WQE_SZ(klm_entries), MLX5_SEND_WQE_DS))

#define MLX5E_KLM_MAX_ENTRIES_PER_WQE(wqe_size)\
	(((wqe_size) - sizeof(struct mlx5e_umr_wqe)) / sizeof(struct mlx5_klm))

#define MLX5E_KLM_ENTRIES_PER_WQE(wqe_size)\
	ALIGN_DOWN(MLX5E_KLM_MAX_ENTRIES_PER_WQE(wqe_size), MLX5_UMR_KLM_ALIGNMENT)

#define MLX5E_MAX_KLM_PER_WQE(mdev) \
	MLX5E_KLM_ENTRIES_PER_WQE(MLX5E_TX_MPW_MAX_NUM_DS << MLX5_MKEY_BSF_OCTO_SIZE)

#define MLX5E_MSG_LEVEL			NETIF_MSG_LINK

#define mlx5e_dbg(mlevel, priv, format, ...)                    \
do {                                                            \
	if (NETIF_MSG_##mlevel & (priv)->msglevel)              \
		netdev_warn(priv->netdev, format,               \
			    ##__VA_ARGS__);                     \
} while (0)

#define mlx5e_state_dereference(priv, p) \
	rcu_dereference_protected((p), lockdep_is_held(&(priv)->state_lock))

enum mlx5e_rq_group {
	MLX5E_RQ_GROUP_REGULAR,
	MLX5E_RQ_GROUP_XSK,
#define MLX5E_NUM_RQ_GROUPS(g) (1 + MLX5E_RQ_GROUP_##g)
};

static inline u8 mlx5e_get_num_lag_ports(struct mlx5_core_dev *mdev)
{
	if (mlx5_lag_is_lacp_owner(mdev))
		return 1;

	return clamp_t(u8, MLX5_CAP_GEN(mdev, num_lag_ports), 1, MLX5_MAX_PORTS);
}

static inline u16 mlx5_min_rx_wqes(int wq_type, u32 wq_size)
{
	switch (wq_type) {
	case MLX5_WQ_TYPE_LINKED_LIST_STRIDING_RQ:
		return min_t(u16, MLX5E_PARAMS_DEFAULT_MIN_RX_WQES_MPW,
			     wq_size / 2);
	default:
		return min_t(u16, MLX5E_PARAMS_DEFAULT_MIN_RX_WQES,
			     wq_size / 2);
	}
}

/* Use this function to get max num channels (rxqs/txqs) only to create netdev */
static inline int mlx5e_get_max_num_channels(struct mlx5_core_dev *mdev)
{
	return is_kdump_kernel() ?
		MLX5E_MIN_NUM_CHANNELS :
		min_t(int, mlx5_comp_vectors_count(mdev), MLX5E_MAX_NUM_CHANNELS);
}

struct mlx5e_tx_wqe {
	struct mlx5_wqe_ctrl_seg ctrl;
	struct mlx5_wqe_eth_seg  eth;
	struct mlx5_wqe_data_seg data[0];
};

struct mlx5e_rx_wqe_ll {
	struct mlx5_wqe_srq_next_seg  next;
	struct mlx5_wqe_data_seg      data[];
};

struct mlx5e_rx_wqe_cyc {
	struct mlx5_wqe_data_seg      data[0];
};

struct mlx5e_umr_wqe {
	struct mlx5_wqe_ctrl_seg       ctrl;
	struct mlx5_wqe_umr_ctrl_seg   uctrl;
	struct mlx5_mkey_seg           mkc;
	union {
		struct mlx5_mtt inline_mtts[0];
		struct mlx5_klm inline_klms[0];
	};
};

enum mlx5e_priv_flag {
	MLX5E_PFLAG_RX_CQE_BASED_MODER,
	MLX5E_PFLAG_TX_CQE_BASED_MODER,
	MLX5E_PFLAG_RX_CQE_COMPRESS,
	MLX5E_PFLAG_RX_STRIDING_RQ,
	MLX5E_PFLAG_RX_NO_CSUM_COMPLETE,
	MLX5E_PFLAG_XDP_TX_MPWQE,
	MLX5E_PFLAG_SKB_TX_MPWQE,
	MLX5E_PFLAG_TX_PORT_TS,
	MLX5E_NUM_PFLAGS, /* Keep last */
};

#define MLX5E_SET_PFLAG(params, pflag, enable)			\
	do {							\
		if (enable)					\
			(params)->pflags |= BIT(pflag);		\
		else						\
			(params)->pflags &= ~(BIT(pflag));	\
	} while (0)

#define MLX5E_GET_PFLAG(params, pflag) (!!((params)->pflags & (BIT(pflag))))

enum packet_merge {
	MLX5E_PACKET_MERGE_NONE,
	MLX5E_PACKET_MERGE_LRO,
	MLX5E_PACKET_MERGE_SHAMPO,
};

struct mlx5e_packet_merge_param {
	enum packet_merge type;
	u32 timeout;
	struct {
		u8 match_criteria_type;
		u8 alignment_granularity;
	} shampo;
};

struct mlx5e_params {
	u8  log_sq_size;
	u8  rq_wq_type;
	u8  log_rq_mtu_frames;
	u16 num_channels;
	struct {
		u16 mode;
		u8 num_tc;
		struct netdev_tc_txq tc_to_txq[TC_MAX_QUEUE];
<<<<<<< HEAD
=======
		struct {
			struct mlx5e_mqprio_rl *rl;
		} channel;
>>>>>>> df0cc57e
	} mqprio;
	bool rx_cqe_compress_def;
	bool tunneled_offload_en;
	struct dim_cq_moder rx_cq_moderation;
	struct dim_cq_moder tx_cq_moderation;
	struct mlx5e_packet_merge_param packet_merge;
	u8  tx_min_inline_mode;
	bool vlan_strip_disable;
	bool scatter_fcs_en;
	bool rx_dim_enabled;
	bool tx_dim_enabled;
	u32 pflags;
	struct bpf_prog *xdp_prog;
	struct mlx5e_xsk *xsk;
	unsigned int sw_mtu;
	int hard_mtu;
	bool ptp_rx;
};

static inline u8 mlx5e_get_dcb_num_tc(struct mlx5e_params *params)
{
	return params->mqprio.mode == TC_MQPRIO_MODE_DCB ?
		params->mqprio.num_tc : 1;
}

enum {
	MLX5E_RQ_STATE_ENABLED,
	MLX5E_RQ_STATE_RECOVERING,
	MLX5E_RQ_STATE_AM,
	MLX5E_RQ_STATE_NO_CSUM_COMPLETE,
	MLX5E_RQ_STATE_CSUM_FULL, /* cqe_csum_full hw bit is set */
	MLX5E_RQ_STATE_FPGA_TLS, /* FPGA TLS enabled */
	MLX5E_RQ_STATE_MINI_CQE_HW_STRIDX, /* set when mini_cqe_resp_stride_index cap is used */
	MLX5E_RQ_STATE_SHAMPO, /* set when SHAMPO cap is used */
};

struct mlx5e_cq {
	/* data path - accessed per cqe */
	struct mlx5_cqwq           wq;

	/* data path - accessed per napi poll */
	u16                        event_ctr;
	struct napi_struct        *napi;
	struct mlx5_core_cq        mcq;
	struct mlx5e_ch_stats     *ch_stats;

	/* control */
	struct net_device         *netdev;
	struct mlx5_core_dev      *mdev;
	struct mlx5e_priv         *priv;
	struct mlx5_wq_ctrl        wq_ctrl;
} ____cacheline_aligned_in_smp;

struct mlx5e_cq_decomp {
	/* cqe decompression */
	struct mlx5_cqe64          title;
	struct mlx5_mini_cqe8      mini_arr[MLX5_MINI_CQE_ARRAY_SIZE];
	u8                         mini_arr_idx;
	u16                        left;
	u16                        wqe_counter;
} ____cacheline_aligned_in_smp;

enum mlx5e_dma_map_type {
	MLX5E_DMA_MAP_SINGLE,
	MLX5E_DMA_MAP_PAGE
};

struct mlx5e_sq_dma {
	dma_addr_t              addr;
	u32                     size;
	enum mlx5e_dma_map_type type;
};

enum {
	MLX5E_SQ_STATE_ENABLED,
	MLX5E_SQ_STATE_MPWQE,
	MLX5E_SQ_STATE_RECOVERING,
	MLX5E_SQ_STATE_IPSEC,
	MLX5E_SQ_STATE_AM,
	MLX5E_SQ_STATE_VLAN_NEED_L2_INLINE,
	MLX5E_SQ_STATE_PENDING_XSK_TX,
	MLX5E_SQ_STATE_PENDING_TLS_RX_RESYNC,
};

struct mlx5e_tx_mpwqe {
	/* Current MPWQE session */
	struct mlx5e_tx_wqe *wqe;
	u32 bytes_count;
	u8 ds_count;
	u8 pkt_count;
	u8 inline_on;
};

struct mlx5e_skb_fifo {
	struct sk_buff **fifo;
	u16 *pc;
	u16 *cc;
	u16 mask;
};

struct mlx5e_ptpsq;

struct mlx5e_txqsq {
	/* data path */

	/* dirtied @completion */
	u16                        cc;
	u16                        skb_fifo_cc;
	u32                        dma_fifo_cc;
	struct dim                 dim; /* Adaptive Moderation */

	/* dirtied @xmit */
	u16                        pc ____cacheline_aligned_in_smp;
	u16                        skb_fifo_pc;
	u32                        dma_fifo_pc;
	struct mlx5e_tx_mpwqe      mpwqe;

	struct mlx5e_cq            cq;

	/* read only */
	struct mlx5_wq_cyc         wq;
	u32                        dma_fifo_mask;
	struct mlx5e_sq_stats     *stats;
	struct {
		struct mlx5e_sq_dma       *dma_fifo;
		struct mlx5e_skb_fifo      skb_fifo;
		struct mlx5e_tx_wqe_info  *wqe_info;
	} db;
	void __iomem              *uar_map;
	struct netdev_queue       *txq;
	u32                        sqn;
	u16                        stop_room;
	u8                         min_inline_mode;
	struct device             *pdev;
	__be32                     mkey_be;
	unsigned long              state;
	unsigned int               hw_mtu;
	struct hwtstamp_config    *tstamp;
	struct mlx5_clock         *clock;
	struct net_device         *netdev;
	struct mlx5_core_dev      *mdev;
	struct mlx5e_priv         *priv;

	/* control path */
	struct mlx5_wq_ctrl        wq_ctrl;
	int                        ch_ix;
	int                        txq_ix;
	u32                        rate_limit;
	struct work_struct         recover_work;
	struct mlx5e_ptpsq        *ptpsq;
	cqe_ts_to_ns               ptp_cyc2time;
} ____cacheline_aligned_in_smp;

struct mlx5e_dma_info {
	dma_addr_t addr;
	union {
		struct page *page;
		struct xdp_buff *xsk;
	};
};

/* XDP packets can be transmitted in different ways. On completion, we need to
 * distinguish between them to clean up things in a proper way.
 */
enum mlx5e_xdp_xmit_mode {
	/* An xdp_frame was transmitted due to either XDP_REDIRECT from another
	 * device or XDP_TX from an XSK RQ. The frame has to be unmapped and
	 * returned.
	 */
	MLX5E_XDP_XMIT_MODE_FRAME,

	/* The xdp_frame was created in place as a result of XDP_TX from a
	 * regular RQ. No DMA remapping happened, and the page belongs to us.
	 */
	MLX5E_XDP_XMIT_MODE_PAGE,

	/* No xdp_frame was created at all, the transmit happened from a UMEM
	 * page. The UMEM Completion Ring producer pointer has to be increased.
	 */
	MLX5E_XDP_XMIT_MODE_XSK,
};

struct mlx5e_xdp_info {
	enum mlx5e_xdp_xmit_mode mode;
	union {
		struct {
			struct xdp_frame *xdpf;
			dma_addr_t dma_addr;
		} frame;
		struct {
			struct mlx5e_rq *rq;
			struct mlx5e_dma_info di;
		} page;
	};
};

struct mlx5e_xmit_data {
	dma_addr_t  dma_addr;
	void       *data;
	u32         len;
};

struct mlx5e_xdp_info_fifo {
	struct mlx5e_xdp_info *xi;
	u32 *cc;
	u32 *pc;
	u32 mask;
};

struct mlx5e_xdpsq;
typedef int (*mlx5e_fp_xmit_xdp_frame_check)(struct mlx5e_xdpsq *);
typedef bool (*mlx5e_fp_xmit_xdp_frame)(struct mlx5e_xdpsq *,
					struct mlx5e_xmit_data *,
					struct mlx5e_xdp_info *,
					int);

struct mlx5e_xdpsq {
	/* data path */

	/* dirtied @completion */
	u32                        xdpi_fifo_cc;
	u16                        cc;

	/* dirtied @xmit */
	u32                        xdpi_fifo_pc ____cacheline_aligned_in_smp;
	u16                        pc;
	struct mlx5_wqe_ctrl_seg   *doorbell_cseg;
	struct mlx5e_tx_mpwqe      mpwqe;

	struct mlx5e_cq            cq;

	/* read only */
	struct xsk_buff_pool      *xsk_pool;
	struct mlx5_wq_cyc         wq;
	struct mlx5e_xdpsq_stats  *stats;
	mlx5e_fp_xmit_xdp_frame_check xmit_xdp_frame_check;
	mlx5e_fp_xmit_xdp_frame    xmit_xdp_frame;
	struct {
		struct mlx5e_xdp_wqe_info *wqe_info;
		struct mlx5e_xdp_info_fifo xdpi_fifo;
	} db;
	void __iomem              *uar_map;
	u32                        sqn;
	struct device             *pdev;
	__be32                     mkey_be;
	u8                         min_inline_mode;
	unsigned long              state;
	unsigned int               hw_mtu;

	/* control path */
	struct mlx5_wq_ctrl        wq_ctrl;
	struct mlx5e_channel      *channel;
} ____cacheline_aligned_in_smp;

struct mlx5e_ktls_resync_resp;

struct mlx5e_icosq {
	/* data path */
	u16                        cc;
	u16                        pc;

	struct mlx5_wqe_ctrl_seg  *doorbell_cseg;
	struct mlx5e_cq            cq;

	/* write@xmit, read@completion */
	struct {
		struct mlx5e_icosq_wqe_info *wqe_info;
	} db;

	/* read only */
	struct mlx5_wq_cyc         wq;
	void __iomem              *uar_map;
	u32                        sqn;
	u16                        reserved_room;
	unsigned long              state;
	struct mlx5e_ktls_resync_resp *ktls_resync;

	/* control path */
	struct mlx5_wq_ctrl        wq_ctrl;
	struct mlx5e_channel      *channel;

	struct work_struct         recover_work;
} ____cacheline_aligned_in_smp;

struct mlx5e_wqe_frag_info {
	struct mlx5e_dma_info *di;
	u32 offset;
	bool last_in_page;
};

struct mlx5e_umr_dma_info {
	struct mlx5e_dma_info  dma_info[MLX5_MPWRQ_PAGES_PER_WQE];
};

struct mlx5e_mpw_info {
	struct mlx5e_umr_dma_info umr;
	u16 consumed_strides;
	DECLARE_BITMAP(xdp_xmit_bitmap, MLX5_MPWRQ_PAGES_PER_WQE);
};

#define MLX5E_MAX_RX_FRAGS 4

/* a single cache unit is capable to serve one napi call (for non-striding rq)
 * or a MPWQE (for striding rq).
 */
#define MLX5E_CACHE_UNIT	(MLX5_MPWRQ_PAGES_PER_WQE > NAPI_POLL_WEIGHT ? \
				 MLX5_MPWRQ_PAGES_PER_WQE : NAPI_POLL_WEIGHT)
#define MLX5E_CACHE_SIZE	(4 * roundup_pow_of_two(MLX5E_CACHE_UNIT))
struct mlx5e_page_cache {
	u32 head;
	u32 tail;
	struct mlx5e_dma_info page_cache[MLX5E_CACHE_SIZE];
};

struct mlx5e_rq;
typedef void (*mlx5e_fp_handle_rx_cqe)(struct mlx5e_rq*, struct mlx5_cqe64*);
typedef struct sk_buff *
(*mlx5e_fp_skb_from_cqe_mpwrq)(struct mlx5e_rq *rq, struct mlx5e_mpw_info *wi,
			       u16 cqe_bcnt, u32 head_offset, u32 page_idx);
typedef struct sk_buff *
(*mlx5e_fp_skb_from_cqe)(struct mlx5e_rq *rq, struct mlx5_cqe64 *cqe,
			 struct mlx5e_wqe_frag_info *wi, u32 cqe_bcnt);
typedef bool (*mlx5e_fp_post_rx_wqes)(struct mlx5e_rq *rq);
typedef void (*mlx5e_fp_dealloc_wqe)(struct mlx5e_rq*, u16);
typedef void (*mlx5e_fp_shampo_dealloc_hd)(struct mlx5e_rq*, u16, u16, bool);

int mlx5e_rq_set_handlers(struct mlx5e_rq *rq, struct mlx5e_params *params, bool xsk);
void mlx5e_rq_set_trap_handlers(struct mlx5e_rq *rq, struct mlx5e_params *params);

enum mlx5e_rq_flag {
	MLX5E_RQ_FLAG_XDP_XMIT,
	MLX5E_RQ_FLAG_XDP_REDIRECT,
};

struct mlx5e_rq_frag_info {
	int frag_size;
	int frag_stride;
};

struct mlx5e_rq_frags_info {
	struct mlx5e_rq_frag_info arr[MLX5E_MAX_RX_FRAGS];
	u8 num_frags;
	u8 log_num_frags;
	u8 wqe_bulk;
};

struct mlx5e_shampo_hd {
	u32 mkey;
	struct mlx5e_dma_info *info;
	struct page *last_page;
	u16 hd_per_wq;
	u16 hd_per_wqe;
	unsigned long *bitmap;
	u16 pi;
	u16 ci;
	__be32 key;
	u64 last_addr;
};

struct mlx5e_hw_gro_data {
	struct sk_buff *skb;
	struct flow_keys fk;
	int second_ip_id;
};

struct mlx5e_rq {
	/* data path */
	union {
		struct {
			struct mlx5_wq_cyc          wq;
			struct mlx5e_wqe_frag_info *frags;
			struct mlx5e_dma_info      *di;
			struct mlx5e_rq_frags_info  info;
			mlx5e_fp_skb_from_cqe       skb_from_cqe;
		} wqe;
		struct {
			struct mlx5_wq_ll      wq;
			struct mlx5e_umr_wqe   umr_wqe;
			struct mlx5e_mpw_info *info;
			mlx5e_fp_skb_from_cqe_mpwrq skb_from_cqe_mpwrq;
			u16                    num_strides;
			u16                    actual_wq_head;
			u8                     log_stride_sz;
			u8                     umr_in_progress;
			u8                     umr_last_bulk;
			u8                     umr_completed;
			struct mlx5e_shampo_hd *shampo;
		} mpwqe;
	};
	struct {
		u16            headroom;
		u32            frame0_sz;
		u8             map_dir;   /* dma map direction */
	} buff;

	struct device         *pdev;
	struct net_device     *netdev;
	struct mlx5e_rq_stats *stats;
	struct mlx5e_cq        cq;
	struct mlx5e_cq_decomp cqd;
	struct mlx5e_page_cache page_cache;
	struct hwtstamp_config *tstamp;
	struct mlx5_clock      *clock;
	struct mlx5e_icosq    *icosq;
	struct mlx5e_priv     *priv;

	struct mlx5e_hw_gro_data *hw_gro_data;

	mlx5e_fp_handle_rx_cqe handle_rx_cqe;
	mlx5e_fp_post_rx_wqes  post_wqes;
	mlx5e_fp_dealloc_wqe   dealloc_wqe;

	unsigned long          state;
	int                    ix;
	unsigned int           hw_mtu;

	struct dim         dim; /* Dynamic Interrupt Moderation */

	/* XDP */
	struct bpf_prog __rcu *xdp_prog;
	struct mlx5e_xdpsq    *xdpsq;
	DECLARE_BITMAP(flags, 8);
	struct page_pool      *page_pool;

	/* AF_XDP zero-copy */
	struct xsk_buff_pool  *xsk_pool;

	struct work_struct     recover_work;

	/* control */
	struct mlx5_wq_ctrl    wq_ctrl;
	__be32                 mkey_be;
	u8                     wq_type;
	u32                    rqn;
	struct mlx5_core_dev  *mdev;
	u32  umr_mkey;
	struct mlx5e_dma_info  wqe_overflow;

	/* XDP read-mostly */
	struct xdp_rxq_info    xdp_rxq;
	cqe_ts_to_ns           ptp_cyc2time;
} ____cacheline_aligned_in_smp;

enum mlx5e_channel_state {
	MLX5E_CHANNEL_STATE_XSK,
	MLX5E_CHANNEL_NUM_STATES
};

struct mlx5e_channel {
	/* data path */
	struct mlx5e_rq            rq;
	struct mlx5e_xdpsq         rq_xdpsq;
	struct mlx5e_txqsq         sq[MLX5E_MAX_NUM_TC];
	struct mlx5e_icosq         icosq;   /* internal control operations */
	struct mlx5e_txqsq __rcu * __rcu *qos_sqs;
	bool                       xdp;
	struct napi_struct         napi;
	struct device             *pdev;
	struct net_device         *netdev;
	__be32                     mkey_be;
	u16                        qos_sqs_size;
	u8                         num_tc;
	u8                         lag_port;

	/* XDP_REDIRECT */
	struct mlx5e_xdpsq         xdpsq;

	/* AF_XDP zero-copy */
	struct mlx5e_rq            xskrq;
	struct mlx5e_xdpsq         xsksq;

	/* Async ICOSQ */
	struct mlx5e_icosq         async_icosq;
	/* async_icosq can be accessed from any CPU - the spinlock protects it. */
	spinlock_t                 async_icosq_lock;

	/* data path - accessed per napi poll */
	const struct cpumask	  *aff_mask;
	struct mlx5e_ch_stats     *stats;

	/* control */
	struct mlx5e_priv         *priv;
	struct mlx5_core_dev      *mdev;
	struct hwtstamp_config    *tstamp;
	DECLARE_BITMAP(state, MLX5E_CHANNEL_NUM_STATES);
	int                        ix;
	int                        cpu;
	/* Sync between icosq recovery and XSK enable/disable. */
	struct mutex               icosq_recovery_lock;
};

struct mlx5e_ptp;

struct mlx5e_channels {
	struct mlx5e_channel **c;
	struct mlx5e_ptp      *ptp;
	unsigned int           num;
	struct mlx5e_params    params;
};

struct mlx5e_channel_stats {
	struct mlx5e_ch_stats ch;
	struct mlx5e_sq_stats sq[MLX5E_MAX_NUM_TC];
	struct mlx5e_rq_stats rq;
	struct mlx5e_rq_stats xskrq;
	struct mlx5e_xdpsq_stats rq_xdpsq;
	struct mlx5e_xdpsq_stats xdpsq;
	struct mlx5e_xdpsq_stats xsksq;
} ____cacheline_aligned_in_smp;

struct mlx5e_ptp_stats {
	struct mlx5e_ch_stats ch;
	struct mlx5e_sq_stats sq[MLX5E_MAX_NUM_TC];
	struct mlx5e_ptp_cq_stats cq[MLX5E_MAX_NUM_TC];
	struct mlx5e_rq_stats rq;
} ____cacheline_aligned_in_smp;

enum {
	MLX5E_STATE_OPENED,
	MLX5E_STATE_DESTROYING,
	MLX5E_STATE_XDP_TX_ENABLED,
	MLX5E_STATE_XDP_ACTIVE,
};

enum {
	MLX5E_TC_PRIO = 0,
	MLX5E_NIC_PRIO
};

struct mlx5e_modify_sq_param {
	int curr_state;
	int next_state;
	int rl_update;
	int rl_index;
	bool qos_update;
	u16 qos_queue_group_id;
};

#if IS_ENABLED(CONFIG_PCI_HYPERV_INTERFACE)
struct mlx5e_hv_vhca_stats_agent {
	struct mlx5_hv_vhca_agent *agent;
	struct delayed_work        work;
	u16                        delay;
	void                      *buf;
};
#endif

struct mlx5e_xsk {
	/* XSK buffer pools are stored separately from channels,
	 * because we don't want to lose them when channels are
	 * recreated. The kernel also stores buffer pool, but it doesn't
	 * distinguish between zero-copy and non-zero-copy UMEMs, so
	 * rely on our mechanism.
	 */
	struct xsk_buff_pool **pools;
	u16 refcnt;
	bool ever_used;
};

/* Temporary storage for variables that are allocated when struct mlx5e_priv is
 * initialized, and used where we can't allocate them because that functions
 * must not fail. Use with care and make sure the same variable is not used
 * simultaneously by multiple users.
 */
struct mlx5e_scratchpad {
	cpumask_var_t cpumask;
};

struct mlx5e_htb {
	DECLARE_HASHTABLE(qos_tc2node, order_base_2(MLX5E_QOS_MAX_LEAF_NODES));
	DECLARE_BITMAP(qos_used_qids, MLX5E_QOS_MAX_LEAF_NODES);
	struct mlx5e_sq_stats **qos_sq_stats;
	u16 max_qos_sqs;
	u16 maj_id;
	u16 defcls;
};

struct mlx5e_trap;

struct mlx5e_priv {
	/* priv data path fields - start */
	/* +1 for port ptp ts */
	struct mlx5e_txqsq *txq2sq[(MLX5E_MAX_NUM_CHANNELS + 1) * MLX5E_MAX_NUM_TC +
				   MLX5E_QOS_MAX_LEAF_NODES];
	int channel_tc2realtxq[MLX5E_MAX_NUM_CHANNELS][MLX5E_MAX_NUM_TC];
	int port_ptp_tc2realtxq[MLX5E_MAX_NUM_TC];
#ifdef CONFIG_MLX5_CORE_EN_DCB
	struct mlx5e_dcbx_dp       dcbx_dp;
#endif
	/* priv data path fields - end */

	u32                        msglevel;
	unsigned long              state;
	struct mutex               state_lock; /* Protects Interface state */
	struct mlx5e_rq            drop_rq;

	struct mlx5e_channels      channels;
	u32                        tisn[MLX5_MAX_PORTS][MLX5E_MAX_NUM_TC];
	struct mlx5e_rx_res       *rx_res;
	u32                        tx_rates[MLX5E_MAX_NUM_SQS];

	struct mlx5e_flow_steering fs;

	struct workqueue_struct    *wq;
	struct work_struct         update_carrier_work;
	struct work_struct         set_rx_mode_work;
	struct work_struct         tx_timeout_work;
	struct work_struct         update_stats_work;
	struct work_struct         monitor_counters_work;
	struct mlx5_nb             monitor_counters_nb;

	struct mlx5_core_dev      *mdev;
	struct net_device         *netdev;
	struct mlx5e_trap         *en_trap;
	struct mlx5e_stats         stats;
	struct mlx5e_channel_stats channel_stats[MLX5E_MAX_NUM_CHANNELS];
	struct mlx5e_channel_stats trap_stats;
	struct mlx5e_ptp_stats     ptp_stats;
	u16                        stats_nch;
	u16                        max_nch;
	u8                         max_opened_tc;
	bool                       tx_ptp_opened;
	bool                       rx_ptp_opened;
	struct hwtstamp_config     tstamp;
	u16                        q_counter;
	u16                        drop_rq_q_counter;
	struct notifier_block      events_nb;
	struct notifier_block      blocking_events_nb;
	int                        num_tc_x_num_ch;

	struct udp_tunnel_nic_info nic_info;
#ifdef CONFIG_MLX5_CORE_EN_DCB
	struct mlx5e_dcbx          dcbx;
#endif

	const struct mlx5e_profile *profile;
	void                      *ppriv;
#ifdef CONFIG_MLX5_EN_IPSEC
	struct mlx5e_ipsec        *ipsec;
#endif
#ifdef CONFIG_MLX5_EN_TLS
	struct mlx5e_tls          *tls;
#endif
	struct devlink_health_reporter *tx_reporter;
	struct devlink_health_reporter *rx_reporter;
	struct mlx5e_xsk           xsk;
#if IS_ENABLED(CONFIG_PCI_HYPERV_INTERFACE)
	struct mlx5e_hv_vhca_stats_agent stats_agent;
#endif
	struct mlx5e_scratchpad    scratchpad;
	struct mlx5e_htb           htb;
	struct mlx5e_mqprio_rl    *mqprio_rl;
};

struct mlx5e_rx_handlers {
	mlx5e_fp_handle_rx_cqe handle_rx_cqe;
	mlx5e_fp_handle_rx_cqe handle_rx_cqe_mpwqe;
	mlx5e_fp_handle_rx_cqe handle_rx_cqe_mpwqe_shampo;
};

extern const struct mlx5e_rx_handlers mlx5e_rx_handlers_nic;

struct mlx5e_profile {
	int	(*init)(struct mlx5_core_dev *mdev,
			struct net_device *netdev);
	void	(*cleanup)(struct mlx5e_priv *priv);
	int	(*init_rx)(struct mlx5e_priv *priv);
	void	(*cleanup_rx)(struct mlx5e_priv *priv);
	int	(*init_tx)(struct mlx5e_priv *priv);
	void	(*cleanup_tx)(struct mlx5e_priv *priv);
	void	(*enable)(struct mlx5e_priv *priv);
	void	(*disable)(struct mlx5e_priv *priv);
	int	(*update_rx)(struct mlx5e_priv *priv);
	void	(*update_stats)(struct mlx5e_priv *priv);
	void	(*update_carrier)(struct mlx5e_priv *priv);
	unsigned int (*stats_grps_num)(struct mlx5e_priv *priv);
	mlx5e_stats_grp_t *stats_grps;
	const struct mlx5e_rx_handlers *rx_handlers;
	int	max_tc;
	u8	rq_groups;
	bool	rx_ptp_support;
};

void mlx5e_build_ptys2ethtool_map(void);

bool mlx5e_check_fragmented_striding_rq_cap(struct mlx5_core_dev *mdev);

void mlx5e_shampo_dealloc_hd(struct mlx5e_rq *rq, u16 len, u16 start, bool close);
void mlx5e_get_stats(struct net_device *dev, struct rtnl_link_stats64 *stats);
void mlx5e_fold_sw_stats64(struct mlx5e_priv *priv, struct rtnl_link_stats64 *s);

void mlx5e_init_l2_addr(struct mlx5e_priv *priv);
int mlx5e_self_test_num(struct mlx5e_priv *priv);
int mlx5e_self_test_fill_strings(struct mlx5e_priv *priv, u8 *data);
void mlx5e_self_test(struct net_device *ndev, struct ethtool_test *etest,
		     u64 *buf);
void mlx5e_set_rx_mode_work(struct work_struct *work);

int mlx5e_hwstamp_set(struct mlx5e_priv *priv, struct ifreq *ifr);
int mlx5e_hwstamp_get(struct mlx5e_priv *priv, struct ifreq *ifr);
int mlx5e_modify_rx_cqe_compression_locked(struct mlx5e_priv *priv, bool val, bool rx_filter);

int mlx5e_vlan_rx_add_vid(struct net_device *dev, __always_unused __be16 proto,
			  u16 vid);
int mlx5e_vlan_rx_kill_vid(struct net_device *dev, __always_unused __be16 proto,
			   u16 vid);
void mlx5e_timestamp_init(struct mlx5e_priv *priv);

struct mlx5e_xsk_param;

struct mlx5e_rq_param;
int mlx5e_open_rq(struct mlx5e_params *params, struct mlx5e_rq_param *param,
		  struct mlx5e_xsk_param *xsk, int node,
		  struct mlx5e_rq *rq);
int mlx5e_wait_for_min_rx_wqes(struct mlx5e_rq *rq, int wait_time);
void mlx5e_close_rq(struct mlx5e_rq *rq);
int mlx5e_create_rq(struct mlx5e_rq *rq, struct mlx5e_rq_param *param);
void mlx5e_destroy_rq(struct mlx5e_rq *rq);

struct mlx5e_sq_param;
int mlx5e_open_xdpsq(struct mlx5e_channel *c, struct mlx5e_params *params,
		     struct mlx5e_sq_param *param, struct xsk_buff_pool *xsk_pool,
		     struct mlx5e_xdpsq *sq, bool is_redirect);
void mlx5e_close_xdpsq(struct mlx5e_xdpsq *sq);

struct mlx5e_create_cq_param {
	struct napi_struct *napi;
	struct mlx5e_ch_stats *ch_stats;
	int node;
	int ix;
};

struct mlx5e_cq_param;
int mlx5e_open_cq(struct mlx5e_priv *priv, struct dim_cq_moder moder,
		  struct mlx5e_cq_param *param, struct mlx5e_create_cq_param *ccp,
		  struct mlx5e_cq *cq);
void mlx5e_close_cq(struct mlx5e_cq *cq);

int mlx5e_open_locked(struct net_device *netdev);
int mlx5e_close_locked(struct net_device *netdev);

int mlx5e_open_channels(struct mlx5e_priv *priv,
			struct mlx5e_channels *chs);
void mlx5e_close_channels(struct mlx5e_channels *chs);

/* Function pointer to be used to modify HW or kernel settings while
 * switching channels
 */
typedef int (*mlx5e_fp_preactivate)(struct mlx5e_priv *priv, void *context);
#define MLX5E_DEFINE_PREACTIVATE_WRAPPER_CTX(fn) \
int fn##_ctx(struct mlx5e_priv *priv, void *context) \
{ \
	return fn(priv); \
}
int mlx5e_safe_reopen_channels(struct mlx5e_priv *priv);
int mlx5e_safe_switch_params(struct mlx5e_priv *priv,
			     struct mlx5e_params *new_params,
			     mlx5e_fp_preactivate preactivate,
			     void *context, bool reset);
int mlx5e_update_tx_netdev_queues(struct mlx5e_priv *priv);
int mlx5e_num_channels_changed(struct mlx5e_priv *priv);
int mlx5e_num_channels_changed_ctx(struct mlx5e_priv *priv, void *context);
void mlx5e_activate_priv_channels(struct mlx5e_priv *priv);
void mlx5e_deactivate_priv_channels(struct mlx5e_priv *priv);
int mlx5e_ptp_rx_manage_fs_ctx(struct mlx5e_priv *priv, void *ctx);

int mlx5e_modify_rq_state(struct mlx5e_rq *rq, int curr_state, int next_state);
void mlx5e_activate_rq(struct mlx5e_rq *rq);
void mlx5e_deactivate_rq(struct mlx5e_rq *rq);
void mlx5e_activate_icosq(struct mlx5e_icosq *icosq);
void mlx5e_deactivate_icosq(struct mlx5e_icosq *icosq);

int mlx5e_modify_sq(struct mlx5_core_dev *mdev, u32 sqn,
		    struct mlx5e_modify_sq_param *p);
int mlx5e_open_txqsq(struct mlx5e_channel *c, u32 tisn, int txq_ix,
		     struct mlx5e_params *params, struct mlx5e_sq_param *param,
		     struct mlx5e_txqsq *sq, int tc, u16 qos_queue_group_id,
		     struct mlx5e_sq_stats *sq_stats);
void mlx5e_activate_txqsq(struct mlx5e_txqsq *sq);
void mlx5e_deactivate_txqsq(struct mlx5e_txqsq *sq);
void mlx5e_free_txqsq(struct mlx5e_txqsq *sq);
void mlx5e_tx_disable_queue(struct netdev_queue *txq);
int mlx5e_alloc_txqsq_db(struct mlx5e_txqsq *sq, int numa);
void mlx5e_free_txqsq_db(struct mlx5e_txqsq *sq);
struct mlx5e_create_sq_param;
int mlx5e_create_sq_rdy(struct mlx5_core_dev *mdev,
			struct mlx5e_sq_param *param,
			struct mlx5e_create_sq_param *csp,
			u16 qos_queue_group_id,
			u32 *sqn);
void mlx5e_tx_err_cqe_work(struct work_struct *recover_work);
void mlx5e_close_txqsq(struct mlx5e_txqsq *sq);

static inline bool mlx5_tx_swp_supported(struct mlx5_core_dev *mdev)
{
	return MLX5_CAP_ETH(mdev, swp) &&
		MLX5_CAP_ETH(mdev, swp_csum) && MLX5_CAP_ETH(mdev, swp_lso);
}

extern const struct ethtool_ops mlx5e_ethtool_ops;

int mlx5e_create_mdev_resources(struct mlx5_core_dev *mdev);
void mlx5e_destroy_mdev_resources(struct mlx5_core_dev *mdev);
int mlx5e_refresh_tirs(struct mlx5e_priv *priv, bool enable_uc_lb,
		       bool enable_mc_lb);
void mlx5e_mkey_set_relaxed_ordering(struct mlx5_core_dev *mdev, void *mkc);

/* common netdev helpers */
void mlx5e_create_q_counters(struct mlx5e_priv *priv);
void mlx5e_destroy_q_counters(struct mlx5e_priv *priv);
int mlx5e_open_drop_rq(struct mlx5e_priv *priv,
		       struct mlx5e_rq *drop_rq);
void mlx5e_close_drop_rq(struct mlx5e_rq *drop_rq);
int mlx5e_init_di_list(struct mlx5e_rq *rq, int wq_sz, int node);
void mlx5e_free_di_list(struct mlx5e_rq *rq);

int mlx5e_create_tis(struct mlx5_core_dev *mdev, void *in, u32 *tisn);
void mlx5e_destroy_tis(struct mlx5_core_dev *mdev, u32 tisn);

int mlx5e_create_tises(struct mlx5e_priv *priv);
void mlx5e_destroy_tises(struct mlx5e_priv *priv);
int mlx5e_update_nic_rx(struct mlx5e_priv *priv);
void mlx5e_update_carrier(struct mlx5e_priv *priv);
int mlx5e_close(struct net_device *netdev);
int mlx5e_open(struct net_device *netdev);

void mlx5e_queue_update_stats(struct mlx5e_priv *priv);

int mlx5e_set_dev_port_mtu(struct mlx5e_priv *priv);
int mlx5e_set_dev_port_mtu_ctx(struct mlx5e_priv *priv, void *context);
int mlx5e_change_mtu(struct net_device *netdev, int new_mtu,
		     mlx5e_fp_preactivate preactivate);
void mlx5e_vxlan_set_netdev_info(struct mlx5e_priv *priv);

/* ethtool helpers */
void mlx5e_ethtool_get_drvinfo(struct mlx5e_priv *priv,
			       struct ethtool_drvinfo *drvinfo);
void mlx5e_ethtool_get_strings(struct mlx5e_priv *priv,
			       uint32_t stringset, uint8_t *data);
int mlx5e_ethtool_get_sset_count(struct mlx5e_priv *priv, int sset);
void mlx5e_ethtool_get_ethtool_stats(struct mlx5e_priv *priv,
				     struct ethtool_stats *stats, u64 *data);
void mlx5e_ethtool_get_ringparam(struct mlx5e_priv *priv,
				 struct ethtool_ringparam *param);
int mlx5e_ethtool_set_ringparam(struct mlx5e_priv *priv,
				struct ethtool_ringparam *param);
void mlx5e_ethtool_get_channels(struct mlx5e_priv *priv,
				struct ethtool_channels *ch);
int mlx5e_ethtool_set_channels(struct mlx5e_priv *priv,
			       struct ethtool_channels *ch);
int mlx5e_ethtool_get_coalesce(struct mlx5e_priv *priv,
			       struct ethtool_coalesce *coal);
int mlx5e_ethtool_set_coalesce(struct mlx5e_priv *priv,
			       struct ethtool_coalesce *coal);
int mlx5e_ethtool_get_link_ksettings(struct mlx5e_priv *priv,
				     struct ethtool_link_ksettings *link_ksettings);
int mlx5e_ethtool_set_link_ksettings(struct mlx5e_priv *priv,
				     const struct ethtool_link_ksettings *link_ksettings);
int mlx5e_get_rxfh(struct net_device *netdev, u32 *indir, u8 *key, u8 *hfunc);
int mlx5e_set_rxfh(struct net_device *dev, const u32 *indir, const u8 *key,
		   const u8 hfunc);
int mlx5e_get_rxnfc(struct net_device *dev, struct ethtool_rxnfc *info,
		    u32 *rule_locs);
int mlx5e_set_rxnfc(struct net_device *dev, struct ethtool_rxnfc *cmd);
u32 mlx5e_ethtool_get_rxfh_key_size(struct mlx5e_priv *priv);
u32 mlx5e_ethtool_get_rxfh_indir_size(struct mlx5e_priv *priv);
int mlx5e_ethtool_get_ts_info(struct mlx5e_priv *priv,
			      struct ethtool_ts_info *info);
int mlx5e_ethtool_flash_device(struct mlx5e_priv *priv,
			       struct ethtool_flash *flash);
void mlx5e_ethtool_get_pauseparam(struct mlx5e_priv *priv,
				  struct ethtool_pauseparam *pauseparam);
int mlx5e_ethtool_set_pauseparam(struct mlx5e_priv *priv,
				 struct ethtool_pauseparam *pauseparam);

/* mlx5e generic netdev management API */
static inline bool
mlx5e_tx_mpwqe_supported(struct mlx5_core_dev *mdev)
{
	return !is_kdump_kernel() &&
		MLX5_CAP_ETH(mdev, enhanced_multi_pkt_send_wqe);
}

int mlx5e_priv_init(struct mlx5e_priv *priv,
		    const struct mlx5e_profile *profile,
		    struct net_device *netdev,
		    struct mlx5_core_dev *mdev);
void mlx5e_priv_cleanup(struct mlx5e_priv *priv);
struct net_device *
mlx5e_create_netdev(struct mlx5_core_dev *mdev, const struct mlx5e_profile *profile,
		    unsigned int txqs, unsigned int rxqs);
int mlx5e_attach_netdev(struct mlx5e_priv *priv);
void mlx5e_detach_netdev(struct mlx5e_priv *priv);
void mlx5e_destroy_netdev(struct mlx5e_priv *priv);
int mlx5e_netdev_change_profile(struct mlx5e_priv *priv,
				const struct mlx5e_profile *new_profile, void *new_ppriv);
void mlx5e_netdev_attach_nic_profile(struct mlx5e_priv *priv);
void mlx5e_set_netdev_mtu_boundaries(struct mlx5e_priv *priv);
void mlx5e_build_nic_params(struct mlx5e_priv *priv, struct mlx5e_xsk *xsk, u16 mtu);
void mlx5e_rx_dim_work(struct work_struct *work);
void mlx5e_tx_dim_work(struct work_struct *work);

netdev_features_t mlx5e_features_check(struct sk_buff *skb,
				       struct net_device *netdev,
				       netdev_features_t features);
int mlx5e_set_features(struct net_device *netdev, netdev_features_t features);
#ifdef CONFIG_MLX5_ESWITCH
int mlx5e_set_vf_mac(struct net_device *dev, int vf, u8 *mac);
int mlx5e_set_vf_rate(struct net_device *dev, int vf, int min_tx_rate, int max_tx_rate);
int mlx5e_get_vf_config(struct net_device *dev, int vf, struct ifla_vf_info *ivi);
int mlx5e_get_vf_stats(struct net_device *dev, int vf, struct ifla_vf_stats *vf_stats);
#endif
#endif /* __MLX5_EN_H__ */<|MERGE_RESOLUTION|>--- conflicted
+++ resolved
@@ -293,12 +293,9 @@
 		u16 mode;
 		u8 num_tc;
 		struct netdev_tc_txq tc_to_txq[TC_MAX_QUEUE];
-<<<<<<< HEAD
-=======
 		struct {
 			struct mlx5e_mqprio_rl *rl;
 		} channel;
->>>>>>> df0cc57e
 	} mqprio;
 	bool rx_cqe_compress_def;
 	bool tunneled_offload_en;
