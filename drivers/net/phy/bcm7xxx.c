--- conflicted
+++ resolved
@@ -415,7 +415,6 @@
 	return bcm7xxx_28nm_ephy_apd_enable(phydev);
 }
 
-<<<<<<< HEAD
 static int bcm7xxx_16nm_ephy_afe_config(struct phy_device *phydev)
 {
 	int tmp, rcalcode, rcalnewcodelp, rcalnewcode11, rcalnewcode11d2;
@@ -598,7 +597,8 @@
 		return ret;
 
 	return genphy_config_aneg(phydev);
-=======
+}
+
 #define MII_BCM7XXX_REG_INVALID	0xff
 
 static u8 bcm7xxx_28nm_ephy_regnum_to_shd(u16 regnum)
@@ -684,7 +684,6 @@
 	/* reset shadow mode 2 */
 	return __phy_set_clr_bits(phydev, MII_BCM7XXX_TEST, 0,
 				  MII_BCM7XXX_SHD_MODE_2);
->>>>>>> 4de593fb
 }
 
 static int bcm7xxx_28nm_ephy_resume(struct phy_device *phydev)
