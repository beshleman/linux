// SPDX-License-Identifier: GPL-2.0
/*
 * USB hub driver.
 *
 * (C) Copyright 1999 Linus Torvalds
 * (C) Copyright 1999 Johannes Erdfelt
 * (C) Copyright 1999 Gregory P. Smith
 * (C) Copyright 2001 Brad Hards (bhards@bigpond.net.au)
 *
 * Released under the GPLv2 only.
 */

#include <linux/kernel.h>
#include <linux/errno.h>
#include <linux/module.h>
#include <linux/moduleparam.h>
#include <linux/completion.h>
#include <linux/sched/mm.h>
#include <linux/list.h>
#include <linux/slab.h>
#include <linux/kcov.h>
#include <linux/ioctl.h>
#include <linux/usb.h>
#include <linux/usbdevice_fs.h>
#include <linux/usb/hcd.h>
#include <linux/usb/otg.h>
#include <linux/usb/quirks.h>
#include <linux/workqueue.h>
#include <linux/mutex.h>
#include <linux/random.h>
#include <linux/pm_qos.h>
#include <linux/kobject.h>

#include <linux/bitfield.h>
#include <linux/uaccess.h>
#include <asm/byteorder.h>

#include "hub.h"
#include "otg_productlist.h"

#define USB_VENDOR_GENESYS_LOGIC		0x05e3
#define USB_VENDOR_SMSC				0x0424
#define USB_PRODUCT_USB5534B			0x5534
#define HUB_QUIRK_CHECK_PORT_AUTOSUSPEND	0x01
#define HUB_QUIRK_DISABLE_AUTOSUSPEND		0x02

#define USB_TP_TRANSMISSION_DELAY	40	/* ns */
#define USB_TP_TRANSMISSION_DELAY_MAX	65535	/* ns */

/* Protect struct usb_device->state and ->children members
 * Note: Both are also protected by ->dev.sem, except that ->state can
 * change to USB_STATE_NOTATTACHED even when the semaphore isn't held. */
static DEFINE_SPINLOCK(device_state_lock);

/* workqueue to process hub events */
static struct workqueue_struct *hub_wq;
static void hub_event(struct work_struct *work);

/* synchronize hub-port add/remove and peering operations */
DEFINE_MUTEX(usb_port_peer_mutex);

/* cycle leds on hubs that aren't blinking for attention */
static bool blinkenlights;
module_param(blinkenlights, bool, S_IRUGO);
MODULE_PARM_DESC(blinkenlights, "true to cycle leds on hubs");

/*
 * Device SATA8000 FW1.0 from DATAST0R Technology Corp requires about
 * 10 seconds to send reply for the initial 64-byte descriptor request.
 */
/* define initial 64-byte descriptor request timeout in milliseconds */
static int initial_descriptor_timeout = USB_CTRL_GET_TIMEOUT;
module_param(initial_descriptor_timeout, int, S_IRUGO|S_IWUSR);
MODULE_PARM_DESC(initial_descriptor_timeout,
		"initial 64-byte descriptor request timeout in milliseconds "
		"(default 5000 - 5.0 seconds)");

/*
 * As of 2.6.10 we introduce a new USB device initialization scheme which
 * closely resembles the way Windows works.  Hopefully it will be compatible
 * with a wider range of devices than the old scheme.  However some previously
 * working devices may start giving rise to "device not accepting address"
 * errors; if that happens the user can try the old scheme by adjusting the
 * following module parameters.
 *
 * For maximum flexibility there are two boolean parameters to control the
 * hub driver's behavior.  On the first initialization attempt, if the
 * "old_scheme_first" parameter is set then the old scheme will be used,
 * otherwise the new scheme is used.  If that fails and "use_both_schemes"
 * is set, then the driver will make another attempt, using the other scheme.
 */
static bool old_scheme_first;
module_param(old_scheme_first, bool, S_IRUGO | S_IWUSR);
MODULE_PARM_DESC(old_scheme_first,
		 "start with the old device initialization scheme");

static bool use_both_schemes = true;
module_param(use_both_schemes, bool, S_IRUGO | S_IWUSR);
MODULE_PARM_DESC(use_both_schemes,
		"try the other device initialization scheme if the "
		"first one fails");

/* Mutual exclusion for EHCI CF initialization.  This interferes with
 * port reset on some companion controllers.
 */
DECLARE_RWSEM(ehci_cf_port_reset_rwsem);
EXPORT_SYMBOL_GPL(ehci_cf_port_reset_rwsem);

#define HUB_DEBOUNCE_TIMEOUT	2000
#define HUB_DEBOUNCE_STEP	  25
#define HUB_DEBOUNCE_STABLE	 100

static void hub_release(struct kref *kref);
static int usb_reset_and_verify_device(struct usb_device *udev);
static int hub_port_disable(struct usb_hub *hub, int port1, int set_state);
static bool hub_port_warm_reset_required(struct usb_hub *hub, int port1,
		u16 portstatus);

static inline char *portspeed(struct usb_hub *hub, int portstatus)
{
	if (hub_is_superspeedplus(hub->hdev))
		return "10.0 Gb/s";
	if (hub_is_superspeed(hub->hdev))
		return "5.0 Gb/s";
	if (portstatus & USB_PORT_STAT_HIGH_SPEED)
		return "480 Mb/s";
	else if (portstatus & USB_PORT_STAT_LOW_SPEED)
		return "1.5 Mb/s";
	else
		return "12 Mb/s";
}

/* Note that hdev or one of its children must be locked! */
struct usb_hub *usb_hub_to_struct_hub(struct usb_device *hdev)
{
	if (!hdev || !hdev->actconfig || !hdev->maxchild)
		return NULL;
	return usb_get_intfdata(hdev->actconfig->interface[0]);
}

int usb_device_supports_lpm(struct usb_device *udev)
{
	/* Some devices have trouble with LPM */
	if (udev->quirks & USB_QUIRK_NO_LPM)
		return 0;

	/* USB 2.1 (and greater) devices indicate LPM support through
	 * their USB 2.0 Extended Capabilities BOS descriptor.
	 */
	if (udev->speed == USB_SPEED_HIGH || udev->speed == USB_SPEED_FULL) {
		if (udev->bos->ext_cap &&
			(USB_LPM_SUPPORT &
			 le32_to_cpu(udev->bos->ext_cap->bmAttributes)))
			return 1;
		return 0;
	}

	/*
	 * According to the USB 3.0 spec, all USB 3.0 devices must support LPM.
	 * However, there are some that don't, and they set the U1/U2 exit
	 * latencies to zero.
	 */
	if (!udev->bos->ss_cap) {
		dev_info(&udev->dev, "No LPM exit latency info found, disabling LPM.\n");
		return 0;
	}

	if (udev->bos->ss_cap->bU1devExitLat == 0 &&
			udev->bos->ss_cap->bU2DevExitLat == 0) {
		if (udev->parent)
			dev_info(&udev->dev, "LPM exit latency is zeroed, disabling LPM.\n");
		else
			dev_info(&udev->dev, "We don't know the algorithms for LPM for this host, disabling LPM.\n");
		return 0;
	}

	if (!udev->parent || udev->parent->lpm_capable)
		return 1;
	return 0;
}

/*
 * Set the Maximum Exit Latency (MEL) for the host to initiate a transition from
 * either U1 or U2.
 */
static void usb_set_lpm_mel(struct usb_device *udev,
		struct usb3_lpm_parameters *udev_lpm_params,
		unsigned int udev_exit_latency,
		struct usb_hub *hub,
		struct usb3_lpm_parameters *hub_lpm_params,
		unsigned int hub_exit_latency)
{
	unsigned int total_mel;
	unsigned int device_mel;
	unsigned int hub_mel;

	/*
	 * Calculate the time it takes to transition all links from the roothub
	 * to the parent hub into U0.  The parent hub must then decode the
	 * packet (hub header decode latency) to figure out which port it was
	 * bound for.
	 *
	 * The Hub Header decode latency is expressed in 0.1us intervals (0x1
	 * means 0.1us).  Multiply that by 100 to get nanoseconds.
	 */
	total_mel = hub_lpm_params->mel +
		(hub->descriptor->u.ss.bHubHdrDecLat * 100);

	/*
	 * How long will it take to transition the downstream hub's port into
	 * U0?  The greater of either the hub exit latency or the device exit
	 * latency.
	 *
	 * The BOS U1/U2 exit latencies are expressed in 1us intervals.
	 * Multiply that by 1000 to get nanoseconds.
	 */
	device_mel = udev_exit_latency * 1000;
	hub_mel = hub_exit_latency * 1000;
	if (device_mel > hub_mel)
		total_mel += device_mel;
	else
		total_mel += hub_mel;

	udev_lpm_params->mel = total_mel;
}

/*
 * Set the maximum Device to Host Exit Latency (PEL) for the device to initiate
 * a transition from either U1 or U2.
 */
static void usb_set_lpm_pel(struct usb_device *udev,
		struct usb3_lpm_parameters *udev_lpm_params,
		unsigned int udev_exit_latency,
		struct usb_hub *hub,
		struct usb3_lpm_parameters *hub_lpm_params,
		unsigned int hub_exit_latency,
		unsigned int port_to_port_exit_latency)
{
	unsigned int first_link_pel;
	unsigned int hub_pel;

	/*
	 * First, the device sends an LFPS to transition the link between the
	 * device and the parent hub into U0.  The exit latency is the bigger of
	 * the device exit latency or the hub exit latency.
	 */
	if (udev_exit_latency > hub_exit_latency)
		first_link_pel = udev_exit_latency * 1000;
	else
		first_link_pel = hub_exit_latency * 1000;

	/*
	 * When the hub starts to receive the LFPS, there is a slight delay for
	 * it to figure out that one of the ports is sending an LFPS.  Then it
	 * will forward the LFPS to its upstream link.  The exit latency is the
	 * delay, plus the PEL that we calculated for this hub.
	 */
	hub_pel = port_to_port_exit_latency * 1000 + hub_lpm_params->pel;

	/*
	 * According to figure C-7 in the USB 3.0 spec, the PEL for this device
	 * is the greater of the two exit latencies.
	 */
	if (first_link_pel > hub_pel)
		udev_lpm_params->pel = first_link_pel;
	else
		udev_lpm_params->pel = hub_pel;
}

/*
 * Set the System Exit Latency (SEL) to indicate the total worst-case time from
 * when a device initiates a transition to U0, until when it will receive the
 * first packet from the host controller.
 *
 * Section C.1.5.1 describes the four components to this:
 *  - t1: device PEL
 *  - t2: time for the ERDY to make it from the device to the host.
 *  - t3: a host-specific delay to process the ERDY.
 *  - t4: time for the packet to make it from the host to the device.
 *
 * t3 is specific to both the xHCI host and the platform the host is integrated
 * into.  The Intel HW folks have said it's negligible, FIXME if a different
 * vendor says otherwise.
 */
static void usb_set_lpm_sel(struct usb_device *udev,
		struct usb3_lpm_parameters *udev_lpm_params)
{
	struct usb_device *parent;
	unsigned int num_hubs;
	unsigned int total_sel;

	/* t1 = device PEL */
	total_sel = udev_lpm_params->pel;
	/* How many external hubs are in between the device & the root port. */
	for (parent = udev->parent, num_hubs = 0; parent->parent;
			parent = parent->parent)
		num_hubs++;
	/* t2 = 2.1us + 250ns * (num_hubs - 1) */
	if (num_hubs > 0)
		total_sel += 2100 + 250 * (num_hubs - 1);

	/* t4 = 250ns * num_hubs */
	total_sel += 250 * num_hubs;

	udev_lpm_params->sel = total_sel;
}

static void usb_set_lpm_parameters(struct usb_device *udev)
{
	struct usb_hub *hub;
	unsigned int port_to_port_delay;
	unsigned int udev_u1_del;
	unsigned int udev_u2_del;
	unsigned int hub_u1_del;
	unsigned int hub_u2_del;

	if (!udev->lpm_capable || udev->speed < USB_SPEED_SUPER)
		return;

	hub = usb_hub_to_struct_hub(udev->parent);
	/* It doesn't take time to transition the roothub into U0, since it
	 * doesn't have an upstream link.
	 */
	if (!hub)
		return;

	udev_u1_del = udev->bos->ss_cap->bU1devExitLat;
	udev_u2_del = le16_to_cpu(udev->bos->ss_cap->bU2DevExitLat);
	hub_u1_del = udev->parent->bos->ss_cap->bU1devExitLat;
	hub_u2_del = le16_to_cpu(udev->parent->bos->ss_cap->bU2DevExitLat);

	usb_set_lpm_mel(udev, &udev->u1_params, udev_u1_del,
			hub, &udev->parent->u1_params, hub_u1_del);

	usb_set_lpm_mel(udev, &udev->u2_params, udev_u2_del,
			hub, &udev->parent->u2_params, hub_u2_del);

	/*
	 * Appendix C, section C.2.2.2, says that there is a slight delay from
	 * when the parent hub notices the downstream port is trying to
	 * transition to U0 to when the hub initiates a U0 transition on its
	 * upstream port.  The section says the delays are tPort2PortU1EL and
	 * tPort2PortU2EL, but it doesn't define what they are.
	 *
	 * The hub chapter, sections 10.4.2.4 and 10.4.2.5 seem to be talking
	 * about the same delays.  Use the maximum delay calculations from those
	 * sections.  For U1, it's tHubPort2PortExitLat, which is 1us max.  For
	 * U2, it's tHubPort2PortExitLat + U2DevExitLat - U1DevExitLat.  I
	 * assume the device exit latencies they are talking about are the hub
	 * exit latencies.
	 *
	 * What do we do if the U2 exit latency is less than the U1 exit
	 * latency?  It's possible, although not likely...
	 */
	port_to_port_delay = 1;

	usb_set_lpm_pel(udev, &udev->u1_params, udev_u1_del,
			hub, &udev->parent->u1_params, hub_u1_del,
			port_to_port_delay);

	if (hub_u2_del > hub_u1_del)
		port_to_port_delay = 1 + hub_u2_del - hub_u1_del;
	else
		port_to_port_delay = 1 + hub_u1_del;

	usb_set_lpm_pel(udev, &udev->u2_params, udev_u2_del,
			hub, &udev->parent->u2_params, hub_u2_del,
			port_to_port_delay);

	/* Now that we've got PEL, calculate SEL. */
	usb_set_lpm_sel(udev, &udev->u1_params);
	usb_set_lpm_sel(udev, &udev->u2_params);
}

/* USB 2.0 spec Section 11.24.4.5 */
static int get_hub_descriptor(struct usb_device *hdev,
		struct usb_hub_descriptor *desc)
{
	int i, ret, size;
	unsigned dtype;

	if (hub_is_superspeed(hdev)) {
		dtype = USB_DT_SS_HUB;
		size = USB_DT_SS_HUB_SIZE;
	} else {
		dtype = USB_DT_HUB;
		size = sizeof(struct usb_hub_descriptor);
	}

	for (i = 0; i < 3; i++) {
		ret = usb_control_msg(hdev, usb_rcvctrlpipe(hdev, 0),
			USB_REQ_GET_DESCRIPTOR, USB_DIR_IN | USB_RT_HUB,
			dtype << 8, 0, desc, size,
			USB_CTRL_GET_TIMEOUT);
		if (hub_is_superspeed(hdev)) {
			if (ret == size)
				return ret;
		} else if (ret >= USB_DT_HUB_NONVAR_SIZE + 2) {
			/* Make sure we have the DeviceRemovable field. */
			size = USB_DT_HUB_NONVAR_SIZE + desc->bNbrPorts / 8 + 1;
			if (ret < size)
				return -EMSGSIZE;
			return ret;
		}
	}
	return -EINVAL;
}

/*
 * USB 2.0 spec Section 11.24.2.1
 */
static int clear_hub_feature(struct usb_device *hdev, int feature)
{
	return usb_control_msg(hdev, usb_sndctrlpipe(hdev, 0),
		USB_REQ_CLEAR_FEATURE, USB_RT_HUB, feature, 0, NULL, 0, 1000);
}

/*
 * USB 2.0 spec Section 11.24.2.2
 */
int usb_clear_port_feature(struct usb_device *hdev, int port1, int feature)
{
	return usb_control_msg(hdev, usb_sndctrlpipe(hdev, 0),
		USB_REQ_CLEAR_FEATURE, USB_RT_PORT, feature, port1,
		NULL, 0, 1000);
}

/*
 * USB 2.0 spec Section 11.24.2.13
 */
static int set_port_feature(struct usb_device *hdev, int port1, int feature)
{
	return usb_control_msg(hdev, usb_sndctrlpipe(hdev, 0),
		USB_REQ_SET_FEATURE, USB_RT_PORT, feature, port1,
		NULL, 0, 1000);
}

static char *to_led_name(int selector)
{
	switch (selector) {
	case HUB_LED_AMBER:
		return "amber";
	case HUB_LED_GREEN:
		return "green";
	case HUB_LED_OFF:
		return "off";
	case HUB_LED_AUTO:
		return "auto";
	default:
		return "??";
	}
}

/*
 * USB 2.0 spec Section 11.24.2.7.1.10 and table 11-7
 * for info about using port indicators
 */
static void set_port_led(struct usb_hub *hub, int port1, int selector)
{
	struct usb_port *port_dev = hub->ports[port1 - 1];
	int status;

	status = set_port_feature(hub->hdev, (selector << 8) | port1,
			USB_PORT_FEAT_INDICATOR);
	dev_dbg(&port_dev->dev, "indicator %s status %d\n",
		to_led_name(selector), status);
}

#define	LED_CYCLE_PERIOD	((2*HZ)/3)

static void led_work(struct work_struct *work)
{
	struct usb_hub		*hub =
		container_of(work, struct usb_hub, leds.work);
	struct usb_device	*hdev = hub->hdev;
	unsigned		i;
	unsigned		changed = 0;
	int			cursor = -1;

	if (hdev->state != USB_STATE_CONFIGURED || hub->quiescing)
		return;

	for (i = 0; i < hdev->maxchild; i++) {
		unsigned	selector, mode;

		/* 30%-50% duty cycle */

		switch (hub->indicator[i]) {
		/* cycle marker */
		case INDICATOR_CYCLE:
			cursor = i;
			selector = HUB_LED_AUTO;
			mode = INDICATOR_AUTO;
			break;
		/* blinking green = sw attention */
		case INDICATOR_GREEN_BLINK:
			selector = HUB_LED_GREEN;
			mode = INDICATOR_GREEN_BLINK_OFF;
			break;
		case INDICATOR_GREEN_BLINK_OFF:
			selector = HUB_LED_OFF;
			mode = INDICATOR_GREEN_BLINK;
			break;
		/* blinking amber = hw attention */
		case INDICATOR_AMBER_BLINK:
			selector = HUB_LED_AMBER;
			mode = INDICATOR_AMBER_BLINK_OFF;
			break;
		case INDICATOR_AMBER_BLINK_OFF:
			selector = HUB_LED_OFF;
			mode = INDICATOR_AMBER_BLINK;
			break;
		/* blink green/amber = reserved */
		case INDICATOR_ALT_BLINK:
			selector = HUB_LED_GREEN;
			mode = INDICATOR_ALT_BLINK_OFF;
			break;
		case INDICATOR_ALT_BLINK_OFF:
			selector = HUB_LED_AMBER;
			mode = INDICATOR_ALT_BLINK;
			break;
		default:
			continue;
		}
		if (selector != HUB_LED_AUTO)
			changed = 1;
		set_port_led(hub, i + 1, selector);
		hub->indicator[i] = mode;
	}
	if (!changed && blinkenlights) {
		cursor++;
		cursor %= hdev->maxchild;
		set_port_led(hub, cursor + 1, HUB_LED_GREEN);
		hub->indicator[cursor] = INDICATOR_CYCLE;
		changed++;
	}
	if (changed)
		queue_delayed_work(system_power_efficient_wq,
				&hub->leds, LED_CYCLE_PERIOD);
}

/* use a short timeout for hub/port status fetches */
#define	USB_STS_TIMEOUT		1000
#define	USB_STS_RETRIES		5

/*
 * USB 2.0 spec Section 11.24.2.6
 */
static int get_hub_status(struct usb_device *hdev,
		struct usb_hub_status *data)
{
	int i, status = -ETIMEDOUT;

	for (i = 0; i < USB_STS_RETRIES &&
			(status == -ETIMEDOUT || status == -EPIPE); i++) {
		status = usb_control_msg(hdev, usb_rcvctrlpipe(hdev, 0),
			USB_REQ_GET_STATUS, USB_DIR_IN | USB_RT_HUB, 0, 0,
			data, sizeof(*data), USB_STS_TIMEOUT);
	}
	return status;
}

/*
 * USB 2.0 spec Section 11.24.2.7
 * USB 3.1 takes into use the wValue and wLength fields, spec Section 10.16.2.6
 */
static int get_port_status(struct usb_device *hdev, int port1,
			   void *data, u16 value, u16 length)
{
	int i, status = -ETIMEDOUT;

	for (i = 0; i < USB_STS_RETRIES &&
			(status == -ETIMEDOUT || status == -EPIPE); i++) {
		status = usb_control_msg(hdev, usb_rcvctrlpipe(hdev, 0),
			USB_REQ_GET_STATUS, USB_DIR_IN | USB_RT_PORT, value,
			port1, data, length, USB_STS_TIMEOUT);
	}
	return status;
}

static int hub_ext_port_status(struct usb_hub *hub, int port1, int type,
			       u16 *status, u16 *change, u32 *ext_status)
{
	int ret;
	int len = 4;

	if (type != HUB_PORT_STATUS)
		len = 8;

	mutex_lock(&hub->status_mutex);
	ret = get_port_status(hub->hdev, port1, &hub->status->port, type, len);
	if (ret < len) {
		if (ret != -ENODEV)
			dev_err(hub->intfdev,
				"%s failed (err = %d)\n", __func__, ret);
		if (ret >= 0)
			ret = -EIO;
	} else {
		*status = le16_to_cpu(hub->status->port.wPortStatus);
		*change = le16_to_cpu(hub->status->port.wPortChange);
		if (type != HUB_PORT_STATUS && ext_status)
			*ext_status = le32_to_cpu(
				hub->status->port.dwExtPortStatus);
		ret = 0;
	}
	mutex_unlock(&hub->status_mutex);
	return ret;
}

static int hub_port_status(struct usb_hub *hub, int port1,
		u16 *status, u16 *change)
{
	return hub_ext_port_status(hub, port1, HUB_PORT_STATUS,
				   status, change, NULL);
}

static void hub_resubmit_irq_urb(struct usb_hub *hub)
{
	unsigned long flags;
	int status;

	spin_lock_irqsave(&hub->irq_urb_lock, flags);

	if (hub->quiescing) {
		spin_unlock_irqrestore(&hub->irq_urb_lock, flags);
		return;
	}

	status = usb_submit_urb(hub->urb, GFP_ATOMIC);
	if (status && status != -ENODEV && status != -EPERM &&
	    status != -ESHUTDOWN) {
		dev_err(hub->intfdev, "resubmit --> %d\n", status);
		mod_timer(&hub->irq_urb_retry, jiffies + HZ);
	}

	spin_unlock_irqrestore(&hub->irq_urb_lock, flags);
}

static void hub_retry_irq_urb(struct timer_list *t)
{
	struct usb_hub *hub = from_timer(hub, t, irq_urb_retry);

	hub_resubmit_irq_urb(hub);
}


static void kick_hub_wq(struct usb_hub *hub)
{
	struct usb_interface *intf;

	if (hub->disconnected || work_pending(&hub->events))
		return;

	/*
	 * Suppress autosuspend until the event is proceed.
	 *
	 * Be careful and make sure that the symmetric operation is
	 * always called. We are here only when there is no pending
	 * work for this hub. Therefore put the interface either when
	 * the new work is called or when it is canceled.
	 */
	intf = to_usb_interface(hub->intfdev);
	usb_autopm_get_interface_no_resume(intf);
	kref_get(&hub->kref);

	if (queue_work(hub_wq, &hub->events))
		return;

	/* the work has already been scheduled */
	usb_autopm_put_interface_async(intf);
	kref_put(&hub->kref, hub_release);
}

void usb_kick_hub_wq(struct usb_device *hdev)
{
	struct usb_hub *hub = usb_hub_to_struct_hub(hdev);

	if (hub)
		kick_hub_wq(hub);
}

/*
 * Let the USB core know that a USB 3.0 device has sent a Function Wake Device
 * Notification, which indicates it had initiated remote wakeup.
 *
 * USB 3.0 hubs do not report the port link state change from U3 to U0 when the
 * device initiates resume, so the USB core will not receive notice of the
 * resume through the normal hub interrupt URB.
 */
void usb_wakeup_notification(struct usb_device *hdev,
		unsigned int portnum)
{
	struct usb_hub *hub;
	struct usb_port *port_dev;

	if (!hdev)
		return;

	hub = usb_hub_to_struct_hub(hdev);
	if (hub) {
		port_dev = hub->ports[portnum - 1];
		if (port_dev && port_dev->child)
			pm_wakeup_event(&port_dev->child->dev, 0);

		set_bit(portnum, hub->wakeup_bits);
		kick_hub_wq(hub);
	}
}
EXPORT_SYMBOL_GPL(usb_wakeup_notification);

/* completion function, fires on port status changes and various faults */
static void hub_irq(struct urb *urb)
{
	struct usb_hub *hub = urb->context;
	int status = urb->status;
	unsigned i;
	unsigned long bits;

	switch (status) {
	case -ENOENT:		/* synchronous unlink */
	case -ECONNRESET:	/* async unlink */
	case -ESHUTDOWN:	/* hardware going away */
		return;

	default:		/* presumably an error */
		/* Cause a hub reset after 10 consecutive errors */
		dev_dbg(hub->intfdev, "transfer --> %d\n", status);
		if ((++hub->nerrors < 10) || hub->error)
			goto resubmit;
		hub->error = status;
		fallthrough;

	/* let hub_wq handle things */
	case 0:			/* we got data:  port status changed */
		bits = 0;
		for (i = 0; i < urb->actual_length; ++i)
			bits |= ((unsigned long) ((*hub->buffer)[i]))
					<< (i*8);
		hub->event_bits[0] = bits;
		break;
	}

	hub->nerrors = 0;

	/* Something happened, let hub_wq figure it out */
	kick_hub_wq(hub);

resubmit:
	hub_resubmit_irq_urb(hub);
}

/* USB 2.0 spec Section 11.24.2.3 */
static inline int
hub_clear_tt_buffer(struct usb_device *hdev, u16 devinfo, u16 tt)
{
	/* Need to clear both directions for control ep */
	if (((devinfo >> 11) & USB_ENDPOINT_XFERTYPE_MASK) ==
			USB_ENDPOINT_XFER_CONTROL) {
		int status = usb_control_msg(hdev, usb_sndctrlpipe(hdev, 0),
				HUB_CLEAR_TT_BUFFER, USB_RT_PORT,
				devinfo ^ 0x8000, tt, NULL, 0, 1000);
		if (status)
			return status;
	}
	return usb_control_msg(hdev, usb_sndctrlpipe(hdev, 0),
			       HUB_CLEAR_TT_BUFFER, USB_RT_PORT, devinfo,
			       tt, NULL, 0, 1000);
}

/*
 * enumeration blocks hub_wq for a long time. we use keventd instead, since
 * long blocking there is the exception, not the rule.  accordingly, HCDs
 * talking to TTs must queue control transfers (not just bulk and iso), so
 * both can talk to the same hub concurrently.
 */
static void hub_tt_work(struct work_struct *work)
{
	struct usb_hub		*hub =
		container_of(work, struct usb_hub, tt.clear_work);
	unsigned long		flags;

	spin_lock_irqsave(&hub->tt.lock, flags);
	while (!list_empty(&hub->tt.clear_list)) {
		struct list_head	*next;
		struct usb_tt_clear	*clear;
		struct usb_device	*hdev = hub->hdev;
		const struct hc_driver	*drv;
		int			status;

		next = hub->tt.clear_list.next;
		clear = list_entry(next, struct usb_tt_clear, clear_list);
		list_del(&clear->clear_list);

		/* drop lock so HCD can concurrently report other TT errors */
		spin_unlock_irqrestore(&hub->tt.lock, flags);
		status = hub_clear_tt_buffer(hdev, clear->devinfo, clear->tt);
		if (status && status != -ENODEV)
			dev_err(&hdev->dev,
				"clear tt %d (%04x) error %d\n",
				clear->tt, clear->devinfo, status);

		/* Tell the HCD, even if the operation failed */
		drv = clear->hcd->driver;
		if (drv->clear_tt_buffer_complete)
			(drv->clear_tt_buffer_complete)(clear->hcd, clear->ep);

		kfree(clear);
		spin_lock_irqsave(&hub->tt.lock, flags);
	}
	spin_unlock_irqrestore(&hub->tt.lock, flags);
}

/**
 * usb_hub_set_port_power - control hub port's power state
 * @hdev: USB device belonging to the usb hub
 * @hub: target hub
 * @port1: port index
 * @set: expected status
 *
 * call this function to control port's power via setting or
 * clearing the port's PORT_POWER feature.
 *
 * Return: 0 if successful. A negative error code otherwise.
 */
int usb_hub_set_port_power(struct usb_device *hdev, struct usb_hub *hub,
			   int port1, bool set)
{
	int ret;

	if (set)
		ret = set_port_feature(hdev, port1, USB_PORT_FEAT_POWER);
	else
		ret = usb_clear_port_feature(hdev, port1, USB_PORT_FEAT_POWER);

	if (ret)
		return ret;

	if (set)
		set_bit(port1, hub->power_bits);
	else
		clear_bit(port1, hub->power_bits);
	return 0;
}

/**
 * usb_hub_clear_tt_buffer - clear control/bulk TT state in high speed hub
 * @urb: an URB associated with the failed or incomplete split transaction
 *
 * High speed HCDs use this to tell the hub driver that some split control or
 * bulk transaction failed in a way that requires clearing internal state of
 * a transaction translator.  This is normally detected (and reported) from
 * interrupt context.
 *
 * It may not be possible for that hub to handle additional full (or low)
 * speed transactions until that state is fully cleared out.
 *
 * Return: 0 if successful. A negative error code otherwise.
 */
int usb_hub_clear_tt_buffer(struct urb *urb)
{
	struct usb_device	*udev = urb->dev;
	int			pipe = urb->pipe;
	struct usb_tt		*tt = udev->tt;
	unsigned long		flags;
	struct usb_tt_clear	*clear;

	/* we've got to cope with an arbitrary number of pending TT clears,
	 * since each TT has "at least two" buffers that can need it (and
	 * there can be many TTs per hub).  even if they're uncommon.
	 */
	clear = kmalloc(sizeof *clear, GFP_ATOMIC);
	if (clear == NULL) {
		dev_err(&udev->dev, "can't save CLEAR_TT_BUFFER state\n");
		/* FIXME recover somehow ... RESET_TT? */
		return -ENOMEM;
	}

	/* info that CLEAR_TT_BUFFER needs */
	clear->tt = tt->multi ? udev->ttport : 1;
	clear->devinfo = usb_pipeendpoint (pipe);
	clear->devinfo |= ((u16)udev->devaddr) << 4;
	clear->devinfo |= usb_pipecontrol(pipe)
			? (USB_ENDPOINT_XFER_CONTROL << 11)
			: (USB_ENDPOINT_XFER_BULK << 11);
	if (usb_pipein(pipe))
		clear->devinfo |= 1 << 15;

	/* info for completion callback */
	clear->hcd = bus_to_hcd(udev->bus);
	clear->ep = urb->ep;

	/* tell keventd to clear state for this TT */
	spin_lock_irqsave(&tt->lock, flags);
	list_add_tail(&clear->clear_list, &tt->clear_list);
	schedule_work(&tt->clear_work);
	spin_unlock_irqrestore(&tt->lock, flags);
	return 0;
}
EXPORT_SYMBOL_GPL(usb_hub_clear_tt_buffer);

static void hub_power_on(struct usb_hub *hub, bool do_delay)
{
	int port1;

	/* Enable power on each port.  Some hubs have reserved values
	 * of LPSM (> 2) in their descriptors, even though they are
	 * USB 2.0 hubs.  Some hubs do not implement port-power switching
	 * but only emulate it.  In all cases, the ports won't work
	 * unless we send these messages to the hub.
	 */
	if (hub_is_port_power_switchable(hub))
		dev_dbg(hub->intfdev, "enabling power on all ports\n");
	else
		dev_dbg(hub->intfdev, "trying to enable port power on "
				"non-switchable hub\n");
	for (port1 = 1; port1 <= hub->hdev->maxchild; port1++)
		if (test_bit(port1, hub->power_bits))
			set_port_feature(hub->hdev, port1, USB_PORT_FEAT_POWER);
		else
			usb_clear_port_feature(hub->hdev, port1,
						USB_PORT_FEAT_POWER);
	if (do_delay)
		msleep(hub_power_on_good_delay(hub));
}

static int hub_hub_status(struct usb_hub *hub,
		u16 *status, u16 *change)
{
	int ret;

	mutex_lock(&hub->status_mutex);
	ret = get_hub_status(hub->hdev, &hub->status->hub);
	if (ret < 0) {
		if (ret != -ENODEV)
			dev_err(hub->intfdev,
				"%s failed (err = %d)\n", __func__, ret);
	} else {
		*status = le16_to_cpu(hub->status->hub.wHubStatus);
		*change = le16_to_cpu(hub->status->hub.wHubChange);
		ret = 0;
	}
	mutex_unlock(&hub->status_mutex);
	return ret;
}

static int hub_set_port_link_state(struct usb_hub *hub, int port1,
			unsigned int link_status)
{
	return set_port_feature(hub->hdev,
			port1 | (link_status << 3),
			USB_PORT_FEAT_LINK_STATE);
}

/*
 * Disable a port and mark a logical connect-change event, so that some
 * time later hub_wq will disconnect() any existing usb_device on the port
 * and will re-enumerate if there actually is a device attached.
 */
static void hub_port_logical_disconnect(struct usb_hub *hub, int port1)
{
	dev_dbg(&hub->ports[port1 - 1]->dev, "logical disconnect\n");
	hub_port_disable(hub, port1, 1);

	/* FIXME let caller ask to power down the port:
	 *  - some devices won't enumerate without a VBUS power cycle
	 *  - SRP saves power that way
	 *  - ... new call, TBD ...
	 * That's easy if this hub can switch power per-port, and
	 * hub_wq reactivates the port later (timer, SRP, etc).
	 * Powerdown must be optional, because of reset/DFU.
	 */

	set_bit(port1, hub->change_bits);
	kick_hub_wq(hub);
}

/**
 * usb_remove_device - disable a device's port on its parent hub
 * @udev: device to be disabled and removed
 * Context: @udev locked, must be able to sleep.
 *
 * After @udev's port has been disabled, hub_wq is notified and it will
 * see that the device has been disconnected.  When the device is
 * physically unplugged and something is plugged in, the events will
 * be received and processed normally.
 *
 * Return: 0 if successful. A negative error code otherwise.
 */
int usb_remove_device(struct usb_device *udev)
{
	struct usb_hub *hub;
	struct usb_interface *intf;
	int ret;

	if (!udev->parent)	/* Can't remove a root hub */
		return -EINVAL;
	hub = usb_hub_to_struct_hub(udev->parent);
	intf = to_usb_interface(hub->intfdev);

	ret = usb_autopm_get_interface(intf);
	if (ret < 0)
		return ret;

	set_bit(udev->portnum, hub->removed_bits);
	hub_port_logical_disconnect(hub, udev->portnum);
	usb_autopm_put_interface(intf);
	return 0;
}

enum hub_activation_type {
	HUB_INIT, HUB_INIT2, HUB_INIT3,		/* INITs must come first */
	HUB_POST_RESET, HUB_RESUME, HUB_RESET_RESUME,
};

static void hub_init_func2(struct work_struct *ws);
static void hub_init_func3(struct work_struct *ws);

static void hub_activate(struct usb_hub *hub, enum hub_activation_type type)
{
	struct usb_device *hdev = hub->hdev;
	struct usb_hcd *hcd;
	int ret;
	int port1;
	int status;
	bool need_debounce_delay = false;
	unsigned delay;

	/* Continue a partial initialization */
	if (type == HUB_INIT2 || type == HUB_INIT3) {
		device_lock(&hdev->dev);

		/* Was the hub disconnected while we were waiting? */
		if (hub->disconnected)
			goto disconnected;
		if (type == HUB_INIT2)
			goto init2;
		goto init3;
	}
	kref_get(&hub->kref);

	/* The superspeed hub except for root hub has to use Hub Depth
	 * value as an offset into the route string to locate the bits
	 * it uses to determine the downstream port number. So hub driver
	 * should send a set hub depth request to superspeed hub after
	 * the superspeed hub is set configuration in initialization or
	 * reset procedure.
	 *
	 * After a resume, port power should still be on.
	 * For any other type of activation, turn it on.
	 */
	if (type != HUB_RESUME) {
		if (hdev->parent && hub_is_superspeed(hdev)) {
			ret = usb_control_msg(hdev, usb_sndctrlpipe(hdev, 0),
					HUB_SET_DEPTH, USB_RT_HUB,
					hdev->level - 1, 0, NULL, 0,
					USB_CTRL_SET_TIMEOUT);
			if (ret < 0)
				dev_err(hub->intfdev,
						"set hub depth failed\n");
		}

		/* Speed up system boot by using a delayed_work for the
		 * hub's initial power-up delays.  This is pretty awkward
		 * and the implementation looks like a home-brewed sort of
		 * setjmp/longjmp, but it saves at least 100 ms for each
		 * root hub (assuming usbcore is compiled into the kernel
		 * rather than as a module).  It adds up.
		 *
		 * This can't be done for HUB_RESUME or HUB_RESET_RESUME
		 * because for those activation types the ports have to be
		 * operational when we return.  In theory this could be done
		 * for HUB_POST_RESET, but it's easier not to.
		 */
		if (type == HUB_INIT) {
			delay = hub_power_on_good_delay(hub);

			hub_power_on(hub, false);
			INIT_DELAYED_WORK(&hub->init_work, hub_init_func2);
			queue_delayed_work(system_power_efficient_wq,
					&hub->init_work,
					msecs_to_jiffies(delay));

			/* Suppress autosuspend until init is done */
			usb_autopm_get_interface_no_resume(
					to_usb_interface(hub->intfdev));
			return;		/* Continues at init2: below */
		} else if (type == HUB_RESET_RESUME) {
			/* The internal host controller state for the hub device
			 * may be gone after a host power loss on system resume.
			 * Update the device's info so the HW knows it's a hub.
			 */
			hcd = bus_to_hcd(hdev->bus);
			if (hcd->driver->update_hub_device) {
				ret = hcd->driver->update_hub_device(hcd, hdev,
						&hub->tt, GFP_NOIO);
				if (ret < 0) {
					dev_err(hub->intfdev,
						"Host not accepting hub info update\n");
					dev_err(hub->intfdev,
						"LS/FS devices and hubs may not work under this hub\n");
				}
			}
			hub_power_on(hub, true);
		} else {
			hub_power_on(hub, true);
		}
	}
 init2:

	/*
	 * Check each port and set hub->change_bits to let hub_wq know
	 * which ports need attention.
	 */
	for (port1 = 1; port1 <= hdev->maxchild; ++port1) {
		struct usb_port *port_dev = hub->ports[port1 - 1];
		struct usb_device *udev = port_dev->child;
		u16 portstatus, portchange;

		portstatus = portchange = 0;
		status = hub_port_status(hub, port1, &portstatus, &portchange);
		if (status)
			goto abort;

		if (udev || (portstatus & USB_PORT_STAT_CONNECTION))
			dev_dbg(&port_dev->dev, "status %04x change %04x\n",
					portstatus, portchange);

		/*
		 * After anything other than HUB_RESUME (i.e., initialization
		 * or any sort of reset), every port should be disabled.
		 * Unconnected ports should likewise be disabled (paranoia),
		 * and so should ports for which we have no usb_device.
		 */
		if ((portstatus & USB_PORT_STAT_ENABLE) && (
				type != HUB_RESUME ||
				!(portstatus & USB_PORT_STAT_CONNECTION) ||
				!udev ||
				udev->state == USB_STATE_NOTATTACHED)) {
			/*
			 * USB3 protocol ports will automatically transition
			 * to Enabled state when detect an USB3.0 device attach.
			 * Do not disable USB3 protocol ports, just pretend
			 * power was lost
			 */
			portstatus &= ~USB_PORT_STAT_ENABLE;
			if (!hub_is_superspeed(hdev))
				usb_clear_port_feature(hdev, port1,
						   USB_PORT_FEAT_ENABLE);
		}

		/* Make sure a warm-reset request is handled by port_event */
		if (type == HUB_RESUME &&
		    hub_port_warm_reset_required(hub, port1, portstatus))
			set_bit(port1, hub->event_bits);

		/*
		 * Add debounce if USB3 link is in polling/link training state.
		 * Link will automatically transition to Enabled state after
		 * link training completes.
		 */
		if (hub_is_superspeed(hdev) &&
		    ((portstatus & USB_PORT_STAT_LINK_STATE) ==
						USB_SS_PORT_LS_POLLING))
			need_debounce_delay = true;

		/* Clear status-change flags; we'll debounce later */
		if (portchange & USB_PORT_STAT_C_CONNECTION) {
			need_debounce_delay = true;
			usb_clear_port_feature(hub->hdev, port1,
					USB_PORT_FEAT_C_CONNECTION);
		}
		if (portchange & USB_PORT_STAT_C_ENABLE) {
			need_debounce_delay = true;
			usb_clear_port_feature(hub->hdev, port1,
					USB_PORT_FEAT_C_ENABLE);
		}
		if (portchange & USB_PORT_STAT_C_RESET) {
			need_debounce_delay = true;
			usb_clear_port_feature(hub->hdev, port1,
					USB_PORT_FEAT_C_RESET);
		}
		if ((portchange & USB_PORT_STAT_C_BH_RESET) &&
				hub_is_superspeed(hub->hdev)) {
			need_debounce_delay = true;
			usb_clear_port_feature(hub->hdev, port1,
					USB_PORT_FEAT_C_BH_PORT_RESET);
		}
		/* We can forget about a "removed" device when there's a
		 * physical disconnect or the connect status changes.
		 */
		if (!(portstatus & USB_PORT_STAT_CONNECTION) ||
				(portchange & USB_PORT_STAT_C_CONNECTION))
			clear_bit(port1, hub->removed_bits);

		if (!udev || udev->state == USB_STATE_NOTATTACHED) {
			/* Tell hub_wq to disconnect the device or
			 * check for a new connection or over current condition.
			 * Based on USB2.0 Spec Section 11.12.5,
			 * C_PORT_OVER_CURRENT could be set while
			 * PORT_OVER_CURRENT is not. So check for any of them.
			 */
			if (udev || (portstatus & USB_PORT_STAT_CONNECTION) ||
			    (portchange & USB_PORT_STAT_C_CONNECTION) ||
			    (portstatus & USB_PORT_STAT_OVERCURRENT) ||
			    (portchange & USB_PORT_STAT_C_OVERCURRENT))
				set_bit(port1, hub->change_bits);

		} else if (portstatus & USB_PORT_STAT_ENABLE) {
			bool port_resumed = (portstatus &
					USB_PORT_STAT_LINK_STATE) ==
				USB_SS_PORT_LS_U0;
			/* The power session apparently survived the resume.
			 * If there was an overcurrent or suspend change
			 * (i.e., remote wakeup request), have hub_wq
			 * take care of it.  Look at the port link state
			 * for USB 3.0 hubs, since they don't have a suspend
			 * change bit, and they don't set the port link change
			 * bit on device-initiated resume.
			 */
			if (portchange || (hub_is_superspeed(hub->hdev) &&
						port_resumed))
				set_bit(port1, hub->change_bits);

		} else if (udev->persist_enabled) {
#ifdef CONFIG_PM
			udev->reset_resume = 1;
#endif
			/* Don't set the change_bits when the device
			 * was powered off.
			 */
			if (test_bit(port1, hub->power_bits))
				set_bit(port1, hub->change_bits);

		} else {
			/* The power session is gone; tell hub_wq */
			usb_set_device_state(udev, USB_STATE_NOTATTACHED);
			set_bit(port1, hub->change_bits);
		}
	}

	/* If no port-status-change flags were set, we don't need any
	 * debouncing.  If flags were set we can try to debounce the
	 * ports all at once right now, instead of letting hub_wq do them
	 * one at a time later on.
	 *
	 * If any port-status changes do occur during this delay, hub_wq
	 * will see them later and handle them normally.
	 */
	if (need_debounce_delay) {
		delay = HUB_DEBOUNCE_STABLE;

		/* Don't do a long sleep inside a workqueue routine */
		if (type == HUB_INIT2) {
			INIT_DELAYED_WORK(&hub->init_work, hub_init_func3);
			queue_delayed_work(system_power_efficient_wq,
					&hub->init_work,
					msecs_to_jiffies(delay));
			device_unlock(&hdev->dev);
			return;		/* Continues at init3: below */
		} else {
			msleep(delay);
		}
	}
 init3:
	hub->quiescing = 0;

	status = usb_submit_urb(hub->urb, GFP_NOIO);
	if (status < 0)
		dev_err(hub->intfdev, "activate --> %d\n", status);
	if (hub->has_indicators && blinkenlights)
		queue_delayed_work(system_power_efficient_wq,
				&hub->leds, LED_CYCLE_PERIOD);

	/* Scan all ports that need attention */
	kick_hub_wq(hub);
 abort:
	if (type == HUB_INIT2 || type == HUB_INIT3) {
		/* Allow autosuspend if it was suppressed */
 disconnected:
		usb_autopm_put_interface_async(to_usb_interface(hub->intfdev));
		device_unlock(&hdev->dev);
	}

	kref_put(&hub->kref, hub_release);
}

/* Implement the continuations for the delays above */
static void hub_init_func2(struct work_struct *ws)
{
	struct usb_hub *hub = container_of(ws, struct usb_hub, init_work.work);

	hub_activate(hub, HUB_INIT2);
}

static void hub_init_func3(struct work_struct *ws)
{
	struct usb_hub *hub = container_of(ws, struct usb_hub, init_work.work);

	hub_activate(hub, HUB_INIT3);
}

enum hub_quiescing_type {
	HUB_DISCONNECT, HUB_PRE_RESET, HUB_SUSPEND
};

static void hub_quiesce(struct usb_hub *hub, enum hub_quiescing_type type)
{
	struct usb_device *hdev = hub->hdev;
	unsigned long flags;
	int i;

	/* hub_wq and related activity won't re-trigger */
	spin_lock_irqsave(&hub->irq_urb_lock, flags);
	hub->quiescing = 1;
	spin_unlock_irqrestore(&hub->irq_urb_lock, flags);

	if (type != HUB_SUSPEND) {
		/* Disconnect all the children */
		for (i = 0; i < hdev->maxchild; ++i) {
			if (hub->ports[i]->child)
				usb_disconnect(&hub->ports[i]->child);
		}
	}

	/* Stop hub_wq and related activity */
	del_timer_sync(&hub->irq_urb_retry);
	usb_kill_urb(hub->urb);
	if (hub->has_indicators)
		cancel_delayed_work_sync(&hub->leds);
	if (hub->tt.hub)
		flush_work(&hub->tt.clear_work);
}

static void hub_pm_barrier_for_all_ports(struct usb_hub *hub)
{
	int i;

	for (i = 0; i < hub->hdev->maxchild; ++i)
		pm_runtime_barrier(&hub->ports[i]->dev);
}

/* caller has locked the hub device */
static int hub_pre_reset(struct usb_interface *intf)
{
	struct usb_hub *hub = usb_get_intfdata(intf);

	hub_quiesce(hub, HUB_PRE_RESET);
	hub->in_reset = 1;
	hub_pm_barrier_for_all_ports(hub);
	return 0;
}

/* caller has locked the hub device */
static int hub_post_reset(struct usb_interface *intf)
{
	struct usb_hub *hub = usb_get_intfdata(intf);

	hub->in_reset = 0;
	hub_pm_barrier_for_all_ports(hub);
	hub_activate(hub, HUB_POST_RESET);
	return 0;
}

static int hub_configure(struct usb_hub *hub,
	struct usb_endpoint_descriptor *endpoint)
{
	struct usb_hcd *hcd;
	struct usb_device *hdev = hub->hdev;
	struct device *hub_dev = hub->intfdev;
	u16 hubstatus, hubchange;
	u16 wHubCharacteristics;
	unsigned int pipe;
	int maxp, ret, i;
	char *message = "out of memory";
	unsigned unit_load;
	unsigned full_load;
	unsigned maxchild;

	hub->buffer = kmalloc(sizeof(*hub->buffer), GFP_KERNEL);
	if (!hub->buffer) {
		ret = -ENOMEM;
		goto fail;
	}

	hub->status = kmalloc(sizeof(*hub->status), GFP_KERNEL);
	if (!hub->status) {
		ret = -ENOMEM;
		goto fail;
	}
	mutex_init(&hub->status_mutex);

	hub->descriptor = kzalloc(sizeof(*hub->descriptor), GFP_KERNEL);
	if (!hub->descriptor) {
		ret = -ENOMEM;
		goto fail;
	}

	/* Request the entire hub descriptor.
	 * hub->descriptor can handle USB_MAXCHILDREN ports,
	 * but a (non-SS) hub can/will return fewer bytes here.
	 */
	ret = get_hub_descriptor(hdev, hub->descriptor);
	if (ret < 0) {
		message = "can't read hub descriptor";
		goto fail;
	}

	maxchild = USB_MAXCHILDREN;
	if (hub_is_superspeed(hdev))
		maxchild = min_t(unsigned, maxchild, USB_SS_MAXPORTS);

	if (hub->descriptor->bNbrPorts > maxchild) {
		message = "hub has too many ports!";
		ret = -ENODEV;
		goto fail;
	} else if (hub->descriptor->bNbrPorts == 0) {
		message = "hub doesn't have any ports!";
		ret = -ENODEV;
		goto fail;
	}

	/*
	 * Accumulate wHubDelay + 40ns for every hub in the tree of devices.
	 * The resulting value will be used for SetIsochDelay() request.
	 */
	if (hub_is_superspeed(hdev) || hub_is_superspeedplus(hdev)) {
		u32 delay = __le16_to_cpu(hub->descriptor->u.ss.wHubDelay);

		if (hdev->parent)
			delay += hdev->parent->hub_delay;

		delay += USB_TP_TRANSMISSION_DELAY;
		hdev->hub_delay = min_t(u32, delay, USB_TP_TRANSMISSION_DELAY_MAX);
	}

	maxchild = hub->descriptor->bNbrPorts;
	dev_info(hub_dev, "%d port%s detected\n", maxchild,
			(maxchild == 1) ? "" : "s");

	hub->ports = kcalloc(maxchild, sizeof(struct usb_port *), GFP_KERNEL);
	if (!hub->ports) {
		ret = -ENOMEM;
		goto fail;
	}

	wHubCharacteristics = le16_to_cpu(hub->descriptor->wHubCharacteristics);
	if (hub_is_superspeed(hdev)) {
		unit_load = 150;
		full_load = 900;
	} else {
		unit_load = 100;
		full_load = 500;
	}

	/* FIXME for USB 3.0, skip for now */
	if ((wHubCharacteristics & HUB_CHAR_COMPOUND) &&
			!(hub_is_superspeed(hdev))) {
		char	portstr[USB_MAXCHILDREN + 1];

		for (i = 0; i < maxchild; i++)
			portstr[i] = hub->descriptor->u.hs.DeviceRemovable
				    [((i + 1) / 8)] & (1 << ((i + 1) % 8))
				? 'F' : 'R';
		portstr[maxchild] = 0;
		dev_dbg(hub_dev, "compound device; port removable status: %s\n", portstr);
	} else
		dev_dbg(hub_dev, "standalone hub\n");

	switch (wHubCharacteristics & HUB_CHAR_LPSM) {
	case HUB_CHAR_COMMON_LPSM:
		dev_dbg(hub_dev, "ganged power switching\n");
		break;
	case HUB_CHAR_INDV_PORT_LPSM:
		dev_dbg(hub_dev, "individual port power switching\n");
		break;
	case HUB_CHAR_NO_LPSM:
	case HUB_CHAR_LPSM:
		dev_dbg(hub_dev, "no power switching (usb 1.0)\n");
		break;
	}

	switch (wHubCharacteristics & HUB_CHAR_OCPM) {
	case HUB_CHAR_COMMON_OCPM:
		dev_dbg(hub_dev, "global over-current protection\n");
		break;
	case HUB_CHAR_INDV_PORT_OCPM:
		dev_dbg(hub_dev, "individual port over-current protection\n");
		break;
	case HUB_CHAR_NO_OCPM:
	case HUB_CHAR_OCPM:
		dev_dbg(hub_dev, "no over-current protection\n");
		break;
	}

	spin_lock_init(&hub->tt.lock);
	INIT_LIST_HEAD(&hub->tt.clear_list);
	INIT_WORK(&hub->tt.clear_work, hub_tt_work);
	switch (hdev->descriptor.bDeviceProtocol) {
	case USB_HUB_PR_FS:
		break;
	case USB_HUB_PR_HS_SINGLE_TT:
		dev_dbg(hub_dev, "Single TT\n");
		hub->tt.hub = hdev;
		break;
	case USB_HUB_PR_HS_MULTI_TT:
		ret = usb_set_interface(hdev, 0, 1);
		if (ret == 0) {
			dev_dbg(hub_dev, "TT per port\n");
			hub->tt.multi = 1;
		} else
			dev_err(hub_dev, "Using single TT (err %d)\n",
				ret);
		hub->tt.hub = hdev;
		break;
	case USB_HUB_PR_SS:
		/* USB 3.0 hubs don't have a TT */
		break;
	default:
		dev_dbg(hub_dev, "Unrecognized hub protocol %d\n",
			hdev->descriptor.bDeviceProtocol);
		break;
	}

	/* Note 8 FS bit times == (8 bits / 12000000 bps) ~= 666ns */
	switch (wHubCharacteristics & HUB_CHAR_TTTT) {
	case HUB_TTTT_8_BITS:
		if (hdev->descriptor.bDeviceProtocol != 0) {
			hub->tt.think_time = 666;
			dev_dbg(hub_dev, "TT requires at most %d "
					"FS bit times (%d ns)\n",
				8, hub->tt.think_time);
		}
		break;
	case HUB_TTTT_16_BITS:
		hub->tt.think_time = 666 * 2;
		dev_dbg(hub_dev, "TT requires at most %d "
				"FS bit times (%d ns)\n",
			16, hub->tt.think_time);
		break;
	case HUB_TTTT_24_BITS:
		hub->tt.think_time = 666 * 3;
		dev_dbg(hub_dev, "TT requires at most %d "
				"FS bit times (%d ns)\n",
			24, hub->tt.think_time);
		break;
	case HUB_TTTT_32_BITS:
		hub->tt.think_time = 666 * 4;
		dev_dbg(hub_dev, "TT requires at most %d "
				"FS bit times (%d ns)\n",
			32, hub->tt.think_time);
		break;
	}

	/* probe() zeroes hub->indicator[] */
	if (wHubCharacteristics & HUB_CHAR_PORTIND) {
		hub->has_indicators = 1;
		dev_dbg(hub_dev, "Port indicators are supported\n");
	}

	dev_dbg(hub_dev, "power on to power good time: %dms\n",
		hub->descriptor->bPwrOn2PwrGood * 2);

	/* power budgeting mostly matters with bus-powered hubs,
	 * and battery-powered root hubs (may provide just 8 mA).
	 */
	ret = usb_get_std_status(hdev, USB_RECIP_DEVICE, 0, &hubstatus);
	if (ret) {
		message = "can't get hub status";
		goto fail;
	}
	hcd = bus_to_hcd(hdev->bus);
	if (hdev == hdev->bus->root_hub) {
		if (hcd->power_budget > 0)
			hdev->bus_mA = hcd->power_budget;
		else
			hdev->bus_mA = full_load * maxchild;
		if (hdev->bus_mA >= full_load)
			hub->mA_per_port = full_load;
		else {
			hub->mA_per_port = hdev->bus_mA;
			hub->limited_power = 1;
		}
	} else if ((hubstatus & (1 << USB_DEVICE_SELF_POWERED)) == 0) {
		int remaining = hdev->bus_mA -
			hub->descriptor->bHubContrCurrent;

		dev_dbg(hub_dev, "hub controller current requirement: %dmA\n",
			hub->descriptor->bHubContrCurrent);
		hub->limited_power = 1;

		if (remaining < maxchild * unit_load)
			dev_warn(hub_dev,
					"insufficient power available "
					"to use all downstream ports\n");
		hub->mA_per_port = unit_load;	/* 7.2.1 */

	} else {	/* Self-powered external hub */
		/* FIXME: What about battery-powered external hubs that
		 * provide less current per port? */
		hub->mA_per_port = full_load;
	}
	if (hub->mA_per_port < full_load)
		dev_dbg(hub_dev, "%umA bus power budget for each child\n",
				hub->mA_per_port);

	ret = hub_hub_status(hub, &hubstatus, &hubchange);
	if (ret < 0) {
		message = "can't get hub status";
		goto fail;
	}

	/* local power status reports aren't always correct */
	if (hdev->actconfig->desc.bmAttributes & USB_CONFIG_ATT_SELFPOWER)
		dev_dbg(hub_dev, "local power source is %s\n",
			(hubstatus & HUB_STATUS_LOCAL_POWER)
			? "lost (inactive)" : "good");

	if ((wHubCharacteristics & HUB_CHAR_OCPM) == 0)
		dev_dbg(hub_dev, "%sover-current condition exists\n",
			(hubstatus & HUB_STATUS_OVERCURRENT) ? "" : "no ");

	/* set up the interrupt endpoint
	 * We use the EP's maxpacket size instead of (PORTS+1+7)/8
	 * bytes as USB2.0[11.12.3] says because some hubs are known
	 * to send more data (and thus cause overflow). For root hubs,
	 * maxpktsize is defined in hcd.c's fake endpoint descriptors
	 * to be big enough for at least USB_MAXCHILDREN ports. */
	pipe = usb_rcvintpipe(hdev, endpoint->bEndpointAddress);
	maxp = usb_maxpacket(hdev, pipe, usb_pipeout(pipe));

	if (maxp > sizeof(*hub->buffer))
		maxp = sizeof(*hub->buffer);

	hub->urb = usb_alloc_urb(0, GFP_KERNEL);
	if (!hub->urb) {
		ret = -ENOMEM;
		goto fail;
	}

	usb_fill_int_urb(hub->urb, hdev, pipe, *hub->buffer, maxp, hub_irq,
		hub, endpoint->bInterval);

	/* maybe cycle the hub leds */
	if (hub->has_indicators && blinkenlights)
		hub->indicator[0] = INDICATOR_CYCLE;

	mutex_lock(&usb_port_peer_mutex);
	for (i = 0; i < maxchild; i++) {
		ret = usb_hub_create_port_device(hub, i + 1);
		if (ret < 0) {
			dev_err(hub->intfdev,
				"couldn't create port%d device.\n", i + 1);
			break;
		}
	}
	hdev->maxchild = i;
	for (i = 0; i < hdev->maxchild; i++) {
		struct usb_port *port_dev = hub->ports[i];

		pm_runtime_put(&port_dev->dev);
	}

	mutex_unlock(&usb_port_peer_mutex);
	if (ret < 0)
		goto fail;

	/* Update the HCD's internal representation of this hub before hub_wq
	 * starts getting port status changes for devices under the hub.
	 */
	if (hcd->driver->update_hub_device) {
		ret = hcd->driver->update_hub_device(hcd, hdev,
				&hub->tt, GFP_KERNEL);
		if (ret < 0) {
			message = "can't update HCD hub info";
			goto fail;
		}
	}

	usb_hub_adjust_deviceremovable(hdev, hub->descriptor);

	hub_activate(hub, HUB_INIT);
	return 0;

fail:
	dev_err(hub_dev, "config failed, %s (err %d)\n",
			message, ret);
	/* hub_disconnect() frees urb and descriptor */
	return ret;
}

static void hub_release(struct kref *kref)
{
	struct usb_hub *hub = container_of(kref, struct usb_hub, kref);

	usb_put_dev(hub->hdev);
	usb_put_intf(to_usb_interface(hub->intfdev));
	kfree(hub);
}

static unsigned highspeed_hubs;

static void hub_disconnect(struct usb_interface *intf)
{
	struct usb_hub *hub = usb_get_intfdata(intf);
	struct usb_device *hdev = interface_to_usbdev(intf);
	int port1;

	/*
	 * Stop adding new hub events. We do not want to block here and thus
	 * will not try to remove any pending work item.
	 */
	hub->disconnected = 1;

	/* Disconnect all children and quiesce the hub */
	hub->error = 0;
	hub_quiesce(hub, HUB_DISCONNECT);

	mutex_lock(&usb_port_peer_mutex);

	/* Avoid races with recursively_mark_NOTATTACHED() */
	spin_lock_irq(&device_state_lock);
	port1 = hdev->maxchild;
	hdev->maxchild = 0;
	usb_set_intfdata(intf, NULL);
	spin_unlock_irq(&device_state_lock);

	for (; port1 > 0; --port1)
		usb_hub_remove_port_device(hub, port1);

	mutex_unlock(&usb_port_peer_mutex);

	if (hub->hdev->speed == USB_SPEED_HIGH)
		highspeed_hubs--;

	usb_free_urb(hub->urb);
	kfree(hub->ports);
	kfree(hub->descriptor);
	kfree(hub->status);
	kfree(hub->buffer);

	pm_suspend_ignore_children(&intf->dev, false);

	if (hub->quirk_disable_autosuspend)
		usb_autopm_put_interface(intf);

	kref_put(&hub->kref, hub_release);
}

static bool hub_descriptor_is_sane(struct usb_host_interface *desc)
{
	/* Some hubs have a subclass of 1, which AFAICT according to the */
	/*  specs is not defined, but it works */
	if (desc->desc.bInterfaceSubClass != 0 &&
	    desc->desc.bInterfaceSubClass != 1)
		return false;

	/* Multiple endpoints? What kind of mutant ninja-hub is this? */
	if (desc->desc.bNumEndpoints != 1)
		return false;

	/* If the first endpoint is not interrupt IN, we'd better punt! */
	if (!usb_endpoint_is_int_in(&desc->endpoint[0].desc))
		return false;

        return true;
}

static int hub_probe(struct usb_interface *intf, const struct usb_device_id *id)
{
	struct usb_host_interface *desc;
	struct usb_device *hdev;
	struct usb_hub *hub;

	desc = intf->cur_altsetting;
	hdev = interface_to_usbdev(intf);

	/*
	 * Set default autosuspend delay as 0 to speedup bus suspend,
	 * based on the below considerations:
	 *
	 * - Unlike other drivers, the hub driver does not rely on the
	 *   autosuspend delay to provide enough time to handle a wakeup
	 *   event, and the submitted status URB is just to check future
	 *   change on hub downstream ports, so it is safe to do it.
	 *
	 * - The patch might cause one or more auto supend/resume for
	 *   below very rare devices when they are plugged into hub
	 *   first time:
	 *
	 *   	devices having trouble initializing, and disconnect
	 *   	themselves from the bus and then reconnect a second
	 *   	or so later
	 *
	 *   	devices just for downloading firmware, and disconnects
	 *   	themselves after completing it
	 *
	 *   For these quite rare devices, their drivers may change the
	 *   autosuspend delay of their parent hub in the probe() to one
	 *   appropriate value to avoid the subtle problem if someone
	 *   does care it.
	 *
	 * - The patch may cause one or more auto suspend/resume on
	 *   hub during running 'lsusb', but it is probably too
	 *   infrequent to worry about.
	 *
	 * - Change autosuspend delay of hub can avoid unnecessary auto
	 *   suspend timer for hub, also may decrease power consumption
	 *   of USB bus.
	 *
	 * - If user has indicated to prevent autosuspend by passing
	 *   usbcore.autosuspend = -1 then keep autosuspend disabled.
	 */
#ifdef CONFIG_PM
	if (hdev->dev.power.autosuspend_delay >= 0)
		pm_runtime_set_autosuspend_delay(&hdev->dev, 0);
#endif

	/*
	 * Hubs have proper suspend/resume support, except for root hubs
	 * where the controller driver doesn't have bus_suspend and
	 * bus_resume methods.
	 */
	if (hdev->parent) {		/* normal device */
		usb_enable_autosuspend(hdev);
	} else {			/* root hub */
		const struct hc_driver *drv = bus_to_hcd(hdev->bus)->driver;

		if (drv->bus_suspend && drv->bus_resume)
			usb_enable_autosuspend(hdev);
	}

	if (hdev->level == MAX_TOPO_LEVEL) {
		dev_err(&intf->dev,
			"Unsupported bus topology: hub nested too deep\n");
		return -E2BIG;
	}

#ifdef	CONFIG_USB_OTG_DISABLE_EXTERNAL_HUB
	if (hdev->parent) {
		dev_warn(&intf->dev, "ignoring external hub\n");
		return -ENODEV;
	}
#endif

	if (!hub_descriptor_is_sane(desc)) {
		dev_err(&intf->dev, "bad descriptor, ignoring hub\n");
		return -EIO;
	}

	/* We found a hub */
	dev_info(&intf->dev, "USB hub found\n");

	hub = kzalloc(sizeof(*hub), GFP_KERNEL);
	if (!hub)
		return -ENOMEM;

	kref_init(&hub->kref);
	hub->intfdev = &intf->dev;
	hub->hdev = hdev;
	INIT_DELAYED_WORK(&hub->leds, led_work);
	INIT_DELAYED_WORK(&hub->init_work, NULL);
	INIT_WORK(&hub->events, hub_event);
	spin_lock_init(&hub->irq_urb_lock);
	timer_setup(&hub->irq_urb_retry, hub_retry_irq_urb, 0);
	usb_get_intf(intf);
	usb_get_dev(hdev);

	usb_set_intfdata(intf, hub);
	intf->needs_remote_wakeup = 1;
	pm_suspend_ignore_children(&intf->dev, true);

	if (hdev->speed == USB_SPEED_HIGH)
		highspeed_hubs++;

	if (id->driver_info & HUB_QUIRK_CHECK_PORT_AUTOSUSPEND)
		hub->quirk_check_port_auto_suspend = 1;

	if (id->driver_info & HUB_QUIRK_DISABLE_AUTOSUSPEND) {
		hub->quirk_disable_autosuspend = 1;
		usb_autopm_get_interface_no_resume(intf);
	}

	if (hub_configure(hub, &desc->endpoint[0].desc) >= 0)
		return 0;

	hub_disconnect(intf);
	return -ENODEV;
}

static int
hub_ioctl(struct usb_interface *intf, unsigned int code, void *user_data)
{
	struct usb_device *hdev = interface_to_usbdev(intf);
	struct usb_hub *hub = usb_hub_to_struct_hub(hdev);

	/* assert ifno == 0 (part of hub spec) */
	switch (code) {
	case USBDEVFS_HUB_PORTINFO: {
		struct usbdevfs_hub_portinfo *info = user_data;
		int i;

		spin_lock_irq(&device_state_lock);
		if (hdev->devnum <= 0)
			info->nports = 0;
		else {
			info->nports = hdev->maxchild;
			for (i = 0; i < info->nports; i++) {
				if (hub->ports[i]->child == NULL)
					info->port[i] = 0;
				else
					info->port[i] =
						hub->ports[i]->child->devnum;
			}
		}
		spin_unlock_irq(&device_state_lock);

		return info->nports + 1;
		}

	default:
		return -ENOSYS;
	}
}

/*
 * Allow user programs to claim ports on a hub.  When a device is attached
 * to one of these "claimed" ports, the program will "own" the device.
 */
static int find_port_owner(struct usb_device *hdev, unsigned port1,
		struct usb_dev_state ***ppowner)
{
	struct usb_hub *hub = usb_hub_to_struct_hub(hdev);

	if (hdev->state == USB_STATE_NOTATTACHED)
		return -ENODEV;
	if (port1 == 0 || port1 > hdev->maxchild)
		return -EINVAL;

	/* Devices not managed by the hub driver
	 * will always have maxchild equal to 0.
	 */
	*ppowner = &(hub->ports[port1 - 1]->port_owner);
	return 0;
}

/* In the following three functions, the caller must hold hdev's lock */
int usb_hub_claim_port(struct usb_device *hdev, unsigned port1,
		       struct usb_dev_state *owner)
{
	int rc;
	struct usb_dev_state **powner;

	rc = find_port_owner(hdev, port1, &powner);
	if (rc)
		return rc;
	if (*powner)
		return -EBUSY;
	*powner = owner;
	return rc;
}
EXPORT_SYMBOL_GPL(usb_hub_claim_port);

int usb_hub_release_port(struct usb_device *hdev, unsigned port1,
			 struct usb_dev_state *owner)
{
	int rc;
	struct usb_dev_state **powner;

	rc = find_port_owner(hdev, port1, &powner);
	if (rc)
		return rc;
	if (*powner != owner)
		return -ENOENT;
	*powner = NULL;
	return rc;
}
EXPORT_SYMBOL_GPL(usb_hub_release_port);

void usb_hub_release_all_ports(struct usb_device *hdev, struct usb_dev_state *owner)
{
	struct usb_hub *hub = usb_hub_to_struct_hub(hdev);
	int n;

	for (n = 0; n < hdev->maxchild; n++) {
		if (hub->ports[n]->port_owner == owner)
			hub->ports[n]->port_owner = NULL;
	}

}

/* The caller must hold udev's lock */
bool usb_device_is_owned(struct usb_device *udev)
{
	struct usb_hub *hub;

	if (udev->state == USB_STATE_NOTATTACHED || !udev->parent)
		return false;
	hub = usb_hub_to_struct_hub(udev->parent);
	return !!hub->ports[udev->portnum - 1]->port_owner;
}

static void recursively_mark_NOTATTACHED(struct usb_device *udev)
{
	struct usb_hub *hub = usb_hub_to_struct_hub(udev);
	int i;

	for (i = 0; i < udev->maxchild; ++i) {
		if (hub->ports[i]->child)
			recursively_mark_NOTATTACHED(hub->ports[i]->child);
	}
	if (udev->state == USB_STATE_SUSPENDED)
		udev->active_duration -= jiffies;
	udev->state = USB_STATE_NOTATTACHED;
}

/**
 * usb_set_device_state - change a device's current state (usbcore, hcds)
 * @udev: pointer to device whose state should be changed
 * @new_state: new state value to be stored
 *
 * udev->state is _not_ fully protected by the device lock.  Although
 * most transitions are made only while holding the lock, the state can
 * can change to USB_STATE_NOTATTACHED at almost any time.  This
 * is so that devices can be marked as disconnected as soon as possible,
 * without having to wait for any semaphores to be released.  As a result,
 * all changes to any device's state must be protected by the
 * device_state_lock spinlock.
 *
 * Once a device has been added to the device tree, all changes to its state
 * should be made using this routine.  The state should _not_ be set directly.
 *
 * If udev->state is already USB_STATE_NOTATTACHED then no change is made.
 * Otherwise udev->state is set to new_state, and if new_state is
 * USB_STATE_NOTATTACHED then all of udev's descendants' states are also set
 * to USB_STATE_NOTATTACHED.
 */
void usb_set_device_state(struct usb_device *udev,
		enum usb_device_state new_state)
{
	unsigned long flags;
	int wakeup = -1;

	spin_lock_irqsave(&device_state_lock, flags);
	if (udev->state == USB_STATE_NOTATTACHED)
		;	/* do nothing */
	else if (new_state != USB_STATE_NOTATTACHED) {

		/* root hub wakeup capabilities are managed out-of-band
		 * and may involve silicon errata ... ignore them here.
		 */
		if (udev->parent) {
			if (udev->state == USB_STATE_SUSPENDED
					|| new_state == USB_STATE_SUSPENDED)
				;	/* No change to wakeup settings */
			else if (new_state == USB_STATE_CONFIGURED)
				wakeup = (udev->quirks &
					USB_QUIRK_IGNORE_REMOTE_WAKEUP) ? 0 :
					udev->actconfig->desc.bmAttributes &
					USB_CONFIG_ATT_WAKEUP;
			else
				wakeup = 0;
		}
		if (udev->state == USB_STATE_SUSPENDED &&
			new_state != USB_STATE_SUSPENDED)
			udev->active_duration -= jiffies;
		else if (new_state == USB_STATE_SUSPENDED &&
				udev->state != USB_STATE_SUSPENDED)
			udev->active_duration += jiffies;
		udev->state = new_state;
	} else
		recursively_mark_NOTATTACHED(udev);
	spin_unlock_irqrestore(&device_state_lock, flags);
	if (wakeup >= 0)
		device_set_wakeup_capable(&udev->dev, wakeup);
}
EXPORT_SYMBOL_GPL(usb_set_device_state);

/*
 * Choose a device number.
 *
 * Device numbers are used as filenames in usbfs.  On USB-1.1 and
 * USB-2.0 buses they are also used as device addresses, however on
 * USB-3.0 buses the address is assigned by the controller hardware
 * and it usually is not the same as the device number.
 *
 * WUSB devices are simple: they have no hubs behind, so the mapping
 * device <-> virtual port number becomes 1:1. Why? to simplify the
 * life of the device connection logic in
 * drivers/usb/wusbcore/devconnect.c. When we do the initial secret
 * handshake we need to assign a temporary address in the unauthorized
 * space. For simplicity we use the first virtual port number found to
 * be free [drivers/usb/wusbcore/devconnect.c:wusbhc_devconnect_ack()]
 * and that becomes it's address [X < 128] or its unauthorized address
 * [X | 0x80].
 *
 * We add 1 as an offset to the one-based USB-stack port number
 * (zero-based wusb virtual port index) for two reasons: (a) dev addr
 * 0 is reserved by USB for default address; (b) Linux's USB stack
 * uses always #1 for the root hub of the controller. So USB stack's
 * port #1, which is wusb virtual-port #0 has address #2.
 *
 * Devices connected under xHCI are not as simple.  The host controller
 * supports virtualization, so the hardware assigns device addresses and
 * the HCD must setup data structures before issuing a set address
 * command to the hardware.
 */
static void choose_devnum(struct usb_device *udev)
{
	int		devnum;
	struct usb_bus	*bus = udev->bus;

	/* be safe when more hub events are proceed in parallel */
	mutex_lock(&bus->devnum_next_mutex);
	if (udev->wusb) {
		devnum = udev->portnum + 1;
		BUG_ON(test_bit(devnum, bus->devmap.devicemap));
	} else {
		/* Try to allocate the next devnum beginning at
		 * bus->devnum_next. */
		devnum = find_next_zero_bit(bus->devmap.devicemap, 128,
					    bus->devnum_next);
		if (devnum >= 128)
			devnum = find_next_zero_bit(bus->devmap.devicemap,
						    128, 1);
		bus->devnum_next = (devnum >= 127 ? 1 : devnum + 1);
	}
	if (devnum < 128) {
		set_bit(devnum, bus->devmap.devicemap);
		udev->devnum = devnum;
	}
	mutex_unlock(&bus->devnum_next_mutex);
}

static void release_devnum(struct usb_device *udev)
{
	if (udev->devnum > 0) {
		clear_bit(udev->devnum, udev->bus->devmap.devicemap);
		udev->devnum = -1;
	}
}

static void update_devnum(struct usb_device *udev, int devnum)
{
	/* The address for a WUSB device is managed by wusbcore. */
	if (!udev->wusb)
		udev->devnum = devnum;
	if (!udev->devaddr)
		udev->devaddr = (u8)devnum;
}

static void hub_free_dev(struct usb_device *udev)
{
	struct usb_hcd *hcd = bus_to_hcd(udev->bus);

	/* Root hubs aren't real devices, so don't free HCD resources */
	if (hcd->driver->free_dev && udev->parent)
		hcd->driver->free_dev(hcd, udev);
}

static void hub_disconnect_children(struct usb_device *udev)
{
	struct usb_hub *hub = usb_hub_to_struct_hub(udev);
	int i;

	/* Free up all the children before we remove this device */
	for (i = 0; i < udev->maxchild; i++) {
		if (hub->ports[i]->child)
			usb_disconnect(&hub->ports[i]->child);
	}
}

/**
 * usb_disconnect - disconnect a device (usbcore-internal)
 * @pdev: pointer to device being disconnected
 *
 * Context: task context, might sleep
 *
 * Something got disconnected. Get rid of it and all of its children.
 *
 * If *pdev is a normal device then the parent hub must already be locked.
 * If *pdev is a root hub then the caller must hold the usb_bus_idr_lock,
 * which protects the set of root hubs as well as the list of buses.
 *
 * Only hub drivers (including virtual root hub drivers for host
 * controllers) should ever call this.
 *
 * This call is synchronous, and may not be used in an interrupt context.
 */
void usb_disconnect(struct usb_device **pdev)
{
	struct usb_port *port_dev = NULL;
	struct usb_device *udev = *pdev;
	struct usb_hub *hub = NULL;
	int port1 = 1;

	/* mark the device as inactive, so any further urb submissions for
	 * this device (and any of its children) will fail immediately.
	 * this quiesces everything except pending urbs.
	 */
	usb_set_device_state(udev, USB_STATE_NOTATTACHED);
	dev_info(&udev->dev, "USB disconnect, device number %d\n",
			udev->devnum);

	/*
	 * Ensure that the pm runtime code knows that the USB device
	 * is in the process of being disconnected.
	 */
	pm_runtime_barrier(&udev->dev);

	usb_lock_device(udev);

	hub_disconnect_children(udev);

	/* deallocate hcd/hardware state ... nuking all pending urbs and
	 * cleaning up all state associated with the current configuration
	 * so that the hardware is now fully quiesced.
	 */
	dev_dbg(&udev->dev, "unregistering device\n");
	usb_disable_device(udev, 0);
	usb_hcd_synchronize_unlinks(udev);

	if (udev->parent) {
		port1 = udev->portnum;
		hub = usb_hub_to_struct_hub(udev->parent);
		port_dev = hub->ports[port1 - 1];

		sysfs_remove_link(&udev->dev.kobj, "port");
		sysfs_remove_link(&port_dev->dev.kobj, "device");

		/*
		 * As usb_port_runtime_resume() de-references udev, make
		 * sure no resumes occur during removal
		 */
		if (!test_and_set_bit(port1, hub->child_usage_bits))
			pm_runtime_get_sync(&port_dev->dev);
	}

	usb_remove_ep_devs(&udev->ep0);
	usb_unlock_device(udev);

	/* Unregister the device.  The device driver is responsible
	 * for de-configuring the device and invoking the remove-device
	 * notifier chain (used by usbfs and possibly others).
	 */
	device_del(&udev->dev);

	/* Free the device number and delete the parent's children[]
	 * (or root_hub) pointer.
	 */
	release_devnum(udev);

	/* Avoid races with recursively_mark_NOTATTACHED() */
	spin_lock_irq(&device_state_lock);
	*pdev = NULL;
	spin_unlock_irq(&device_state_lock);

	if (port_dev && test_and_clear_bit(port1, hub->child_usage_bits))
		pm_runtime_put(&port_dev->dev);

	hub_free_dev(udev);

	put_device(&udev->dev);
}

#ifdef CONFIG_USB_ANNOUNCE_NEW_DEVICES
static void show_string(struct usb_device *udev, char *id, char *string)
{
	if (!string)
		return;
	dev_info(&udev->dev, "%s: %s\n", id, string);
}

static void announce_device(struct usb_device *udev)
{
	u16 bcdDevice = le16_to_cpu(udev->descriptor.bcdDevice);

	dev_info(&udev->dev,
		"New USB device found, idVendor=%04x, idProduct=%04x, bcdDevice=%2x.%02x\n",
		le16_to_cpu(udev->descriptor.idVendor),
		le16_to_cpu(udev->descriptor.idProduct),
		bcdDevice >> 8, bcdDevice & 0xff);
	dev_info(&udev->dev,
		"New USB device strings: Mfr=%d, Product=%d, SerialNumber=%d\n",
		udev->descriptor.iManufacturer,
		udev->descriptor.iProduct,
		udev->descriptor.iSerialNumber);
	show_string(udev, "Product", udev->product);
	show_string(udev, "Manufacturer", udev->manufacturer);
	show_string(udev, "SerialNumber", udev->serial);
}
#else
static inline void announce_device(struct usb_device *udev) { }
#endif


/**
 * usb_enumerate_device_otg - FIXME (usbcore-internal)
 * @udev: newly addressed device (in ADDRESS state)
 *
 * Finish enumeration for On-The-Go devices
 *
 * Return: 0 if successful. A negative error code otherwise.
 */
static int usb_enumerate_device_otg(struct usb_device *udev)
{
	int err = 0;

#ifdef	CONFIG_USB_OTG
	/*
	 * OTG-aware devices on OTG-capable root hubs may be able to use SRP,
	 * to wake us after we've powered off VBUS; and HNP, switching roles
	 * "host" to "peripheral".  The OTG descriptor helps figure this out.
	 */
	if (!udev->bus->is_b_host
			&& udev->config
			&& udev->parent == udev->bus->root_hub) {
		struct usb_otg_descriptor	*desc = NULL;
		struct usb_bus			*bus = udev->bus;
		unsigned			port1 = udev->portnum;

		/* descriptor may appear anywhere in config */
		err = __usb_get_extra_descriptor(udev->rawdescriptors[0],
				le16_to_cpu(udev->config[0].desc.wTotalLength),
				USB_DT_OTG, (void **) &desc, sizeof(*desc));
		if (err || !(desc->bmAttributes & USB_OTG_HNP))
			return 0;

		dev_info(&udev->dev, "Dual-Role OTG device on %sHNP port\n",
					(port1 == bus->otg_port) ? "" : "non-");

		/* enable HNP before suspend, it's simpler */
		if (port1 == bus->otg_port) {
			bus->b_hnp_enable = 1;
			err = usb_control_msg(udev,
				usb_sndctrlpipe(udev, 0),
				USB_REQ_SET_FEATURE, 0,
				USB_DEVICE_B_HNP_ENABLE,
				0, NULL, 0,
				USB_CTRL_SET_TIMEOUT);
			if (err < 0) {
				/*
				 * OTG MESSAGE: report errors here,
				 * customize to match your product.
				 */
				dev_err(&udev->dev, "can't set HNP mode: %d\n",
									err);
				bus->b_hnp_enable = 0;
			}
		} else if (desc->bLength == sizeof
				(struct usb_otg_descriptor)) {
			/* Set a_alt_hnp_support for legacy otg device */
			err = usb_control_msg(udev,
				usb_sndctrlpipe(udev, 0),
				USB_REQ_SET_FEATURE, 0,
				USB_DEVICE_A_ALT_HNP_SUPPORT,
				0, NULL, 0,
				USB_CTRL_SET_TIMEOUT);
			if (err < 0)
				dev_err(&udev->dev,
					"set a_alt_hnp_support failed: %d\n",
					err);
		}
	}
#endif
	return err;
}


/**
 * usb_enumerate_device - Read device configs/intfs/otg (usbcore-internal)
 * @udev: newly addressed device (in ADDRESS state)
 *
 * This is only called by usb_new_device() and usb_authorize_device()
 * and FIXME -- all comments that apply to them apply here wrt to
 * environment.
 *
 * If the device is WUSB and not authorized, we don't attempt to read
 * the string descriptors, as they will be errored out by the device
 * until it has been authorized.
 *
 * Return: 0 if successful. A negative error code otherwise.
 */
static int usb_enumerate_device(struct usb_device *udev)
{
	int err;
	struct usb_hcd *hcd = bus_to_hcd(udev->bus);

	if (udev->config == NULL) {
		err = usb_get_configuration(udev);
		if (err < 0) {
			if (err != -ENODEV)
				dev_err(&udev->dev, "can't read configurations, error %d\n",
						err);
			return err;
		}
	}

	/* read the standard strings and cache them if present */
	udev->product = usb_cache_string(udev, udev->descriptor.iProduct);
	udev->manufacturer = usb_cache_string(udev,
					      udev->descriptor.iManufacturer);
	udev->serial = usb_cache_string(udev, udev->descriptor.iSerialNumber);

	err = usb_enumerate_device_otg(udev);
	if (err < 0)
		return err;

	if (IS_ENABLED(CONFIG_USB_OTG_PRODUCTLIST) && hcd->tpl_support &&
		!is_targeted(udev)) {
		/* Maybe it can talk to us, though we can't talk to it.
		 * (Includes HNP test device.)
		 */
		if (IS_ENABLED(CONFIG_USB_OTG) && (udev->bus->b_hnp_enable
			|| udev->bus->is_b_host)) {
			err = usb_port_suspend(udev, PMSG_AUTO_SUSPEND);
			if (err < 0)
				dev_dbg(&udev->dev, "HNP fail, %d\n", err);
		}
		return -ENOTSUPP;
	}

	usb_detect_interface_quirks(udev);

	return 0;
}

static void set_usb_port_removable(struct usb_device *udev)
{
	struct usb_device *hdev = udev->parent;
	struct usb_hub *hub;
	u8 port = udev->portnum;
	u16 wHubCharacteristics;
	bool removable = true;

	if (!hdev)
		return;

	hub = usb_hub_to_struct_hub(udev->parent);

	/*
	 * If the platform firmware has provided information about a port,
	 * use that to determine whether it's removable.
	 */
	switch (hub->ports[udev->portnum - 1]->connect_type) {
	case USB_PORT_CONNECT_TYPE_HOT_PLUG:
		udev->removable = USB_DEVICE_REMOVABLE;
		return;
	case USB_PORT_CONNECT_TYPE_HARD_WIRED:
	case USB_PORT_NOT_USED:
		udev->removable = USB_DEVICE_FIXED;
		return;
	default:
		break;
	}

	/*
	 * Otherwise, check whether the hub knows whether a port is removable
	 * or not
	 */
	wHubCharacteristics = le16_to_cpu(hub->descriptor->wHubCharacteristics);

	if (!(wHubCharacteristics & HUB_CHAR_COMPOUND))
		return;

	if (hub_is_superspeed(hdev)) {
		if (le16_to_cpu(hub->descriptor->u.ss.DeviceRemovable)
				& (1 << port))
			removable = false;
	} else {
		if (hub->descriptor->u.hs.DeviceRemovable[port / 8] & (1 << (port % 8)))
			removable = false;
	}

	if (removable)
		udev->removable = USB_DEVICE_REMOVABLE;
	else
		udev->removable = USB_DEVICE_FIXED;

}

/**
 * usb_new_device - perform initial device setup (usbcore-internal)
 * @udev: newly addressed device (in ADDRESS state)
 *
 * This is called with devices which have been detected but not fully
 * enumerated.  The device descriptor is available, but not descriptors
 * for any device configuration.  The caller must have locked either
 * the parent hub (if udev is a normal device) or else the
 * usb_bus_idr_lock (if udev is a root hub).  The parent's pointer to
 * udev has already been installed, but udev is not yet visible through
 * sysfs or other filesystem code.
 *
 * This call is synchronous, and may not be used in an interrupt context.
 *
 * Only the hub driver or root-hub registrar should ever call this.
 *
 * Return: Whether the device is configured properly or not. Zero if the
 * interface was registered with the driver core; else a negative errno
 * value.
 *
 */
int usb_new_device(struct usb_device *udev)
{
	int err;

	if (udev->parent) {
		/* Initialize non-root-hub device wakeup to disabled;
		 * device (un)configuration controls wakeup capable
		 * sysfs power/wakeup controls wakeup enabled/disabled
		 */
		device_init_wakeup(&udev->dev, 0);
	}

	/* Tell the runtime-PM framework the device is active */
	pm_runtime_set_active(&udev->dev);
	pm_runtime_get_noresume(&udev->dev);
	pm_runtime_use_autosuspend(&udev->dev);
	pm_runtime_enable(&udev->dev);

	/* By default, forbid autosuspend for all devices.  It will be
	 * allowed for hubs during binding.
	 */
	usb_disable_autosuspend(udev);

	err = usb_enumerate_device(udev);	/* Read descriptors */
	if (err < 0)
		goto fail;
	dev_dbg(&udev->dev, "udev %d, busnum %d, minor = %d\n",
			udev->devnum, udev->bus->busnum,
			(((udev->bus->busnum-1) * 128) + (udev->devnum-1)));
	/* export the usbdev device-node for libusb */
	udev->dev.devt = MKDEV(USB_DEVICE_MAJOR,
			(((udev->bus->busnum-1) * 128) + (udev->devnum-1)));

	/* Tell the world! */
	announce_device(udev);

	if (udev->serial)
		add_device_randomness(udev->serial, strlen(udev->serial));
	if (udev->product)
		add_device_randomness(udev->product, strlen(udev->product));
	if (udev->manufacturer)
		add_device_randomness(udev->manufacturer,
				      strlen(udev->manufacturer));

	device_enable_async_suspend(&udev->dev);

	/* check whether the hub or firmware marks this port as non-removable */
	if (udev->parent)
		set_usb_port_removable(udev);

	/* Register the device.  The device driver is responsible
	 * for configuring the device and invoking the add-device
	 * notifier chain (used by usbfs and possibly others).
	 */
	err = device_add(&udev->dev);
	if (err) {
		dev_err(&udev->dev, "can't device_add, error %d\n", err);
		goto fail;
	}

	/* Create link files between child device and usb port device. */
	if (udev->parent) {
		struct usb_hub *hub = usb_hub_to_struct_hub(udev->parent);
		int port1 = udev->portnum;
		struct usb_port	*port_dev = hub->ports[port1 - 1];

		err = sysfs_create_link(&udev->dev.kobj,
				&port_dev->dev.kobj, "port");
		if (err)
			goto fail;

		err = sysfs_create_link(&port_dev->dev.kobj,
				&udev->dev.kobj, "device");
		if (err) {
			sysfs_remove_link(&udev->dev.kobj, "port");
			goto fail;
		}

		if (!test_and_set_bit(port1, hub->child_usage_bits))
			pm_runtime_get_sync(&port_dev->dev);
	}

	(void) usb_create_ep_devs(&udev->dev, &udev->ep0, udev);
	usb_mark_last_busy(udev);
	pm_runtime_put_sync_autosuspend(&udev->dev);
	return err;

fail:
	usb_set_device_state(udev, USB_STATE_NOTATTACHED);
	pm_runtime_disable(&udev->dev);
	pm_runtime_set_suspended(&udev->dev);
	return err;
}


/**
 * usb_deauthorize_device - deauthorize a device (usbcore-internal)
 * @usb_dev: USB device
 *
 * Move the USB device to a very basic state where interfaces are disabled
 * and the device is in fact unconfigured and unusable.
 *
 * We share a lock (that we have) with device_del(), so we need to
 * defer its call.
 *
 * Return: 0.
 */
int usb_deauthorize_device(struct usb_device *usb_dev)
{
	usb_lock_device(usb_dev);
	if (usb_dev->authorized == 0)
		goto out_unauthorized;

	usb_dev->authorized = 0;
	usb_set_configuration(usb_dev, -1);

out_unauthorized:
	usb_unlock_device(usb_dev);
	return 0;
}


int usb_authorize_device(struct usb_device *usb_dev)
{
	int result = 0, c;

	usb_lock_device(usb_dev);
	if (usb_dev->authorized == 1)
		goto out_authorized;

	result = usb_autoresume_device(usb_dev);
	if (result < 0) {
		dev_err(&usb_dev->dev,
			"can't autoresume for authorization: %d\n", result);
		goto error_autoresume;
	}

	if (usb_dev->wusb) {
		result = usb_get_device_descriptor(usb_dev, sizeof(usb_dev->descriptor));
		if (result < 0) {
			dev_err(&usb_dev->dev, "can't re-read device descriptor for "
				"authorization: %d\n", result);
			goto error_device_descriptor;
		}
	}

	usb_dev->authorized = 1;
	/* Choose and set the configuration.  This registers the interfaces
	 * with the driver core and lets interface drivers bind to them.
	 */
	c = usb_choose_configuration(usb_dev);
	if (c >= 0) {
		result = usb_set_configuration(usb_dev, c);
		if (result) {
			dev_err(&usb_dev->dev,
				"can't set config #%d, error %d\n", c, result);
			/* This need not be fatal.  The user can try to
			 * set other configurations. */
		}
	}
	dev_info(&usb_dev->dev, "authorized to connect\n");

error_device_descriptor:
	usb_autosuspend_device(usb_dev);
error_autoresume:
out_authorized:
	usb_unlock_device(usb_dev);	/* complements locktree */
	return result;
}

/**
 * get_port_ssp_rate - Match the extended port status to SSP rate
 * @hdev: The hub device
 * @ext_portstatus: extended port status
 *
 * Match the extended port status speed id to the SuperSpeed Plus sublink speed
 * capability attributes. Base on the number of connected lanes and speed,
 * return the corresponding enum usb_ssp_rate.
 */
static enum usb_ssp_rate get_port_ssp_rate(struct usb_device *hdev,
					   u32 ext_portstatus)
{
	struct usb_ssp_cap_descriptor *ssp_cap = hdev->bos->ssp_cap;
	u32 attr;
	u8 speed_id;
	u8 ssac;
	u8 lanes;
	int i;

	if (!ssp_cap)
		goto out;
<<<<<<< HEAD

	speed_id = ext_portstatus & USB_EXT_PORT_STAT_RX_SPEED_ID;
	lanes = USB_EXT_PORT_RX_LANES(ext_portstatus) + 1;

=======

	speed_id = ext_portstatus & USB_EXT_PORT_STAT_RX_SPEED_ID;
	lanes = USB_EXT_PORT_RX_LANES(ext_portstatus) + 1;

>>>>>>> 8e0eb2fb
	ssac = le32_to_cpu(ssp_cap->bmAttributes) &
		USB_SSP_SUBLINK_SPEED_ATTRIBS;

	for (i = 0; i <= ssac; i++) {
		u8 ssid;

		attr = le32_to_cpu(ssp_cap->bmSublinkSpeedAttr[i]);
		ssid = FIELD_GET(USB_SSP_SUBLINK_SPEED_SSID, attr);
		if (speed_id == ssid) {
			u16 mantissa;
			u8 lse;
			u8 type;

			/*
			 * Note: currently asymmetric lane types are only
			 * applicable for SSIC operate in SuperSpeed protocol
			 */
			type = FIELD_GET(USB_SSP_SUBLINK_SPEED_ST, attr);
			if (type == USB_SSP_SUBLINK_SPEED_ST_ASYM_RX ||
			    type == USB_SSP_SUBLINK_SPEED_ST_ASYM_TX)
				goto out;

			if (FIELD_GET(USB_SSP_SUBLINK_SPEED_LP, attr) !=
			    USB_SSP_SUBLINK_SPEED_LP_SSP)
				goto out;

			lse = FIELD_GET(USB_SSP_SUBLINK_SPEED_LSE, attr);
			mantissa = FIELD_GET(USB_SSP_SUBLINK_SPEED_LSM, attr);

			/* Convert to Gbps */
			for (; lse < USB_SSP_SUBLINK_SPEED_LSE_GBPS; lse++)
				mantissa /= 1000;

			if (mantissa >= 10 && lanes == 1)
				return USB_SSP_GEN_2x1;

			if (mantissa >= 10 && lanes == 2)
				return USB_SSP_GEN_2x2;

			if (mantissa >= 5 && lanes == 2)
				return USB_SSP_GEN_1x2;

			goto out;
		}
	}

out:
	return USB_SSP_GEN_UNKNOWN;
}

/* Returns 1 if @hub is a WUSB root hub, 0 otherwise */
static unsigned hub_is_wusb(struct usb_hub *hub)
{
	struct usb_hcd *hcd;
	if (hub->hdev->parent != NULL)  /* not a root hub? */
		return 0;
	hcd = bus_to_hcd(hub->hdev->bus);
	return hcd->wireless;
}


#ifdef CONFIG_USB_FEW_INIT_RETRIES
#define PORT_RESET_TRIES	2
#define SET_ADDRESS_TRIES	1
#define GET_DESCRIPTOR_TRIES	1
#define GET_MAXPACKET0_TRIES	1
#define PORT_INIT_TRIES		4

#else
#define PORT_RESET_TRIES	5
#define SET_ADDRESS_TRIES	2
#define GET_DESCRIPTOR_TRIES	2
#define GET_MAXPACKET0_TRIES	3
#define PORT_INIT_TRIES		4
#endif	/* CONFIG_USB_FEW_INIT_RETRIES */

#define HUB_ROOT_RESET_TIME	60	/* times are in msec */
#define HUB_SHORT_RESET_TIME	10
#define HUB_BH_RESET_TIME	50
#define HUB_LONG_RESET_TIME	200
#define HUB_RESET_TIMEOUT	800

static bool use_new_scheme(struct usb_device *udev, int retry,
			   struct usb_port *port_dev)
{
	int old_scheme_first_port =
		(port_dev->quirks & USB_PORT_QUIRK_OLD_SCHEME) ||
		old_scheme_first;

	/*
	 * "New scheme" enumeration causes an extra state transition to be
	 * exposed to an xhci host and causes USB3 devices to receive control
	 * commands in the default state.  This has been seen to cause
	 * enumeration failures, so disable this enumeration scheme for USB3
	 * devices.
	 */
	if (udev->speed >= USB_SPEED_SUPER)
		return false;

	/*
	 * If use_both_schemes is set, use the first scheme (whichever
	 * it is) for the larger half of the retries, then use the other
	 * scheme.  Otherwise, use the first scheme for all the retries.
	 */
	if (use_both_schemes && retry >= (PORT_INIT_TRIES + 1) / 2)
		return old_scheme_first_port;	/* Second half */
	return !old_scheme_first_port;		/* First half or all */
}

/* Is a USB 3.0 port in the Inactive or Compliance Mode state?
 * Port warm reset is required to recover
 */
static bool hub_port_warm_reset_required(struct usb_hub *hub, int port1,
		u16 portstatus)
{
	u16 link_state;

	if (!hub_is_superspeed(hub->hdev))
		return false;

	if (test_bit(port1, hub->warm_reset_bits))
		return true;

	link_state = portstatus & USB_PORT_STAT_LINK_STATE;
	return link_state == USB_SS_PORT_LS_SS_INACTIVE
		|| link_state == USB_SS_PORT_LS_COMP_MOD;
}

static int hub_port_wait_reset(struct usb_hub *hub, int port1,
			struct usb_device *udev, unsigned int delay, bool warm)
{
	int delay_time, ret;
	u16 portstatus;
	u16 portchange;
	u32 ext_portstatus = 0;

	for (delay_time = 0;
			delay_time < HUB_RESET_TIMEOUT;
			delay_time += delay) {
		/* wait to give the device a chance to reset */
		msleep(delay);

		/* read and decode port status */
		if (hub_is_superspeedplus(hub->hdev))
			ret = hub_ext_port_status(hub, port1,
						  HUB_EXT_PORT_STATUS,
						  &portstatus, &portchange,
						  &ext_portstatus);
		else
			ret = hub_port_status(hub, port1, &portstatus,
					      &portchange);
		if (ret < 0)
			return ret;

		/*
		 * The port state is unknown until the reset completes.
		 *
		 * On top of that, some chips may require additional time
		 * to re-establish a connection after the reset is complete,
		 * so also wait for the connection to be re-established.
		 */
		if (!(portstatus & USB_PORT_STAT_RESET) &&
		    (portstatus & USB_PORT_STAT_CONNECTION))
			break;

		/* switch to the long delay after two short delay failures */
		if (delay_time >= 2 * HUB_SHORT_RESET_TIME)
			delay = HUB_LONG_RESET_TIME;

		dev_dbg(&hub->ports[port1 - 1]->dev,
				"not %sreset yet, waiting %dms\n",
				warm ? "warm " : "", delay);
	}

	if ((portstatus & USB_PORT_STAT_RESET))
		return -EBUSY;

	if (hub_port_warm_reset_required(hub, port1, portstatus))
		return -ENOTCONN;

	/* Device went away? */
	if (!(portstatus & USB_PORT_STAT_CONNECTION))
		return -ENOTCONN;

	/* Retry if connect change is set but status is still connected.
	 * A USB 3.0 connection may bounce if multiple warm resets were issued,
	 * but the device may have successfully re-connected. Ignore it.
	 */
	if (!hub_is_superspeed(hub->hdev) &&
	    (portchange & USB_PORT_STAT_C_CONNECTION)) {
		usb_clear_port_feature(hub->hdev, port1,
				       USB_PORT_FEAT_C_CONNECTION);
		return -EAGAIN;
	}

	if (!(portstatus & USB_PORT_STAT_ENABLE))
		return -EBUSY;

	if (!udev)
		return 0;

	if (hub_is_superspeedplus(hub->hdev)) {
		/* extended portstatus Rx and Tx lane count are zero based */
		udev->rx_lanes = USB_EXT_PORT_RX_LANES(ext_portstatus) + 1;
		udev->tx_lanes = USB_EXT_PORT_TX_LANES(ext_portstatus) + 1;
		udev->ssp_rate = get_port_ssp_rate(hub->hdev, ext_portstatus);
	} else {
		udev->rx_lanes = 1;
		udev->tx_lanes = 1;
		udev->ssp_rate = USB_SSP_GEN_UNKNOWN;
	}
	if (hub_is_wusb(hub))
		udev->speed = USB_SPEED_WIRELESS;
	else if (udev->ssp_rate != USB_SSP_GEN_UNKNOWN)
		udev->speed = USB_SPEED_SUPER_PLUS;
	else if (hub_is_superspeed(hub->hdev))
		udev->speed = USB_SPEED_SUPER;
	else if (portstatus & USB_PORT_STAT_HIGH_SPEED)
		udev->speed = USB_SPEED_HIGH;
	else if (portstatus & USB_PORT_STAT_LOW_SPEED)
		udev->speed = USB_SPEED_LOW;
	else
		udev->speed = USB_SPEED_FULL;
	return 0;
}

/* Handle port reset and port warm(BH) reset (for USB3 protocol ports) */
static int hub_port_reset(struct usb_hub *hub, int port1,
			struct usb_device *udev, unsigned int delay, bool warm)
{
	int i, status;
	u16 portchange, portstatus;
	struct usb_port *port_dev = hub->ports[port1 - 1];
	int reset_recovery_time;

	if (!hub_is_superspeed(hub->hdev)) {
		if (warm) {
			dev_err(hub->intfdev, "only USB3 hub support "
						"warm reset\n");
			return -EINVAL;
		}
		/* Block EHCI CF initialization during the port reset.
		 * Some companion controllers don't like it when they mix.
		 */
		down_read(&ehci_cf_port_reset_rwsem);
	} else if (!warm) {
		/*
		 * If the caller hasn't explicitly requested a warm reset,
		 * double check and see if one is needed.
		 */
		if (hub_port_status(hub, port1, &portstatus, &portchange) == 0)
			if (hub_port_warm_reset_required(hub, port1,
							portstatus))
				warm = true;
	}
	clear_bit(port1, hub->warm_reset_bits);

	/* Reset the port */
	for (i = 0; i < PORT_RESET_TRIES; i++) {
		status = set_port_feature(hub->hdev, port1, (warm ?
					USB_PORT_FEAT_BH_PORT_RESET :
					USB_PORT_FEAT_RESET));
		if (status == -ENODEV) {
			;	/* The hub is gone */
		} else if (status) {
			dev_err(&port_dev->dev,
					"cannot %sreset (err = %d)\n",
					warm ? "warm " : "", status);
		} else {
			status = hub_port_wait_reset(hub, port1, udev, delay,
								warm);
			if (status && status != -ENOTCONN && status != -ENODEV)
				dev_dbg(hub->intfdev,
						"port_wait_reset: err = %d\n",
						status);
		}

		/* Check for disconnect or reset */
		if (status == 0 || status == -ENOTCONN || status == -ENODEV) {
			usb_clear_port_feature(hub->hdev, port1,
					USB_PORT_FEAT_C_RESET);

			if (!hub_is_superspeed(hub->hdev))
				goto done;

			usb_clear_port_feature(hub->hdev, port1,
					USB_PORT_FEAT_C_BH_PORT_RESET);
			usb_clear_port_feature(hub->hdev, port1,
					USB_PORT_FEAT_C_PORT_LINK_STATE);

			if (udev)
				usb_clear_port_feature(hub->hdev, port1,
					USB_PORT_FEAT_C_CONNECTION);

			/*
			 * If a USB 3.0 device migrates from reset to an error
			 * state, re-issue the warm reset.
			 */
			if (hub_port_status(hub, port1,
					&portstatus, &portchange) < 0)
				goto done;

			if (!hub_port_warm_reset_required(hub, port1,
					portstatus))
				goto done;

			/*
			 * If the port is in SS.Inactive or Compliance Mode, the
			 * hot or warm reset failed.  Try another warm reset.
			 */
			if (!warm) {
				dev_dbg(&port_dev->dev,
						"hot reset failed, warm reset\n");
				warm = true;
			}
		}

		dev_dbg(&port_dev->dev,
				"not enabled, trying %sreset again...\n",
				warm ? "warm " : "");
		delay = HUB_LONG_RESET_TIME;
	}

	dev_err(&port_dev->dev, "Cannot enable. Maybe the USB cable is bad?\n");

done:
	if (status == 0) {
		if (port_dev->quirks & USB_PORT_QUIRK_FAST_ENUM)
			usleep_range(10000, 12000);
		else {
			/* TRSTRCY = 10 ms; plus some extra */
			reset_recovery_time = 10 + 40;

			/* Hub needs extra delay after resetting its port. */
			if (hub->hdev->quirks & USB_QUIRK_HUB_SLOW_RESET)
				reset_recovery_time += 100;

			msleep(reset_recovery_time);
		}

		if (udev) {
			struct usb_hcd *hcd = bus_to_hcd(udev->bus);

			update_devnum(udev, 0);
			/* The xHC may think the device is already reset,
			 * so ignore the status.
			 */
			if (hcd->driver->reset_device)
				hcd->driver->reset_device(hcd, udev);

			usb_set_device_state(udev, USB_STATE_DEFAULT);
		}
	} else {
		if (udev)
			usb_set_device_state(udev, USB_STATE_NOTATTACHED);
	}

	if (!hub_is_superspeed(hub->hdev))
		up_read(&ehci_cf_port_reset_rwsem);

	return status;
}

/* Check if a port is power on */
static int port_is_power_on(struct usb_hub *hub, unsigned portstatus)
{
	int ret = 0;

	if (hub_is_superspeed(hub->hdev)) {
		if (portstatus & USB_SS_PORT_STAT_POWER)
			ret = 1;
	} else {
		if (portstatus & USB_PORT_STAT_POWER)
			ret = 1;
	}

	return ret;
}

static void usb_lock_port(struct usb_port *port_dev)
		__acquires(&port_dev->status_lock)
{
	mutex_lock(&port_dev->status_lock);
	__acquire(&port_dev->status_lock);
}

static void usb_unlock_port(struct usb_port *port_dev)
		__releases(&port_dev->status_lock)
{
	mutex_unlock(&port_dev->status_lock);
	__release(&port_dev->status_lock);
}

#ifdef	CONFIG_PM

/* Check if a port is suspended(USB2.0 port) or in U3 state(USB3.0 port) */
static int port_is_suspended(struct usb_hub *hub, unsigned portstatus)
{
	int ret = 0;

	if (hub_is_superspeed(hub->hdev)) {
		if ((portstatus & USB_PORT_STAT_LINK_STATE)
				== USB_SS_PORT_LS_U3)
			ret = 1;
	} else {
		if (portstatus & USB_PORT_STAT_SUSPEND)
			ret = 1;
	}

	return ret;
}

/* Determine whether the device on a port is ready for a normal resume,
 * is ready for a reset-resume, or should be disconnected.
 */
static int check_port_resume_type(struct usb_device *udev,
		struct usb_hub *hub, int port1,
		int status, u16 portchange, u16 portstatus)
{
	struct usb_port *port_dev = hub->ports[port1 - 1];
	int retries = 3;

 retry:
	/* Is a warm reset needed to recover the connection? */
	if (status == 0 && udev->reset_resume
		&& hub_port_warm_reset_required(hub, port1, portstatus)) {
		/* pass */;
	}
	/* Is the device still present? */
	else if (status || port_is_suspended(hub, portstatus) ||
			!port_is_power_on(hub, portstatus)) {
		if (status >= 0)
			status = -ENODEV;
	} else if (!(portstatus & USB_PORT_STAT_CONNECTION)) {
		if (retries--) {
			usleep_range(200, 300);
			status = hub_port_status(hub, port1, &portstatus,
							     &portchange);
			goto retry;
		}
		status = -ENODEV;
	}

	/* Can't do a normal resume if the port isn't enabled,
	 * so try a reset-resume instead.
	 */
	else if (!(portstatus & USB_PORT_STAT_ENABLE) && !udev->reset_resume) {
		if (udev->persist_enabled)
			udev->reset_resume = 1;
		else
			status = -ENODEV;
	}

	if (status) {
		dev_dbg(&port_dev->dev, "status %04x.%04x after resume, %d\n",
				portchange, portstatus, status);
	} else if (udev->reset_resume) {

		/* Late port handoff can set status-change bits */
		if (portchange & USB_PORT_STAT_C_CONNECTION)
			usb_clear_port_feature(hub->hdev, port1,
					USB_PORT_FEAT_C_CONNECTION);
		if (portchange & USB_PORT_STAT_C_ENABLE)
			usb_clear_port_feature(hub->hdev, port1,
					USB_PORT_FEAT_C_ENABLE);

		/*
		 * Whatever made this reset-resume necessary may have
		 * turned on the port1 bit in hub->change_bits.  But after
		 * a successful reset-resume we want the bit to be clear;
		 * if it was on it would indicate that something happened
		 * following the reset-resume.
		 */
		clear_bit(port1, hub->change_bits);
	}

	return status;
}

int usb_disable_ltm(struct usb_device *udev)
{
	struct usb_hcd *hcd = bus_to_hcd(udev->bus);

	/* Check if the roothub and device supports LTM. */
	if (!usb_device_supports_ltm(hcd->self.root_hub) ||
			!usb_device_supports_ltm(udev))
		return 0;

	/* Clear Feature LTM Enable can only be sent if the device is
	 * configured.
	 */
	if (!udev->actconfig)
		return 0;

	return usb_control_msg(udev, usb_sndctrlpipe(udev, 0),
			USB_REQ_CLEAR_FEATURE, USB_RECIP_DEVICE,
			USB_DEVICE_LTM_ENABLE, 0, NULL, 0,
			USB_CTRL_SET_TIMEOUT);
}
EXPORT_SYMBOL_GPL(usb_disable_ltm);

void usb_enable_ltm(struct usb_device *udev)
{
	struct usb_hcd *hcd = bus_to_hcd(udev->bus);

	/* Check if the roothub and device supports LTM. */
	if (!usb_device_supports_ltm(hcd->self.root_hub) ||
			!usb_device_supports_ltm(udev))
		return;

	/* Set Feature LTM Enable can only be sent if the device is
	 * configured.
	 */
	if (!udev->actconfig)
		return;

	usb_control_msg(udev, usb_sndctrlpipe(udev, 0),
			USB_REQ_SET_FEATURE, USB_RECIP_DEVICE,
			USB_DEVICE_LTM_ENABLE, 0, NULL, 0,
			USB_CTRL_SET_TIMEOUT);
}
EXPORT_SYMBOL_GPL(usb_enable_ltm);

/*
 * usb_enable_remote_wakeup - enable remote wakeup for a device
 * @udev: target device
 *
 * For USB-2 devices: Set the device's remote wakeup feature.
 *
 * For USB-3 devices: Assume there's only one function on the device and
 * enable remote wake for the first interface.  FIXME if the interface
 * association descriptor shows there's more than one function.
 */
static int usb_enable_remote_wakeup(struct usb_device *udev)
{
	if (udev->speed < USB_SPEED_SUPER)
		return usb_control_msg(udev, usb_sndctrlpipe(udev, 0),
				USB_REQ_SET_FEATURE, USB_RECIP_DEVICE,
				USB_DEVICE_REMOTE_WAKEUP, 0, NULL, 0,
				USB_CTRL_SET_TIMEOUT);
	else
		return usb_control_msg(udev, usb_sndctrlpipe(udev, 0),
				USB_REQ_SET_FEATURE, USB_RECIP_INTERFACE,
				USB_INTRF_FUNC_SUSPEND,
				USB_INTRF_FUNC_SUSPEND_RW |
					USB_INTRF_FUNC_SUSPEND_LP,
				NULL, 0, USB_CTRL_SET_TIMEOUT);
}

/*
 * usb_disable_remote_wakeup - disable remote wakeup for a device
 * @udev: target device
 *
 * For USB-2 devices: Clear the device's remote wakeup feature.
 *
 * For USB-3 devices: Assume there's only one function on the device and
 * disable remote wake for the first interface.  FIXME if the interface
 * association descriptor shows there's more than one function.
 */
static int usb_disable_remote_wakeup(struct usb_device *udev)
{
	if (udev->speed < USB_SPEED_SUPER)
		return usb_control_msg(udev, usb_sndctrlpipe(udev, 0),
				USB_REQ_CLEAR_FEATURE, USB_RECIP_DEVICE,
				USB_DEVICE_REMOTE_WAKEUP, 0, NULL, 0,
				USB_CTRL_SET_TIMEOUT);
	else
		return usb_control_msg(udev, usb_sndctrlpipe(udev, 0),
				USB_REQ_SET_FEATURE, USB_RECIP_INTERFACE,
				USB_INTRF_FUNC_SUSPEND,	0, NULL, 0,
				USB_CTRL_SET_TIMEOUT);
}

/* Count of wakeup-enabled devices at or below udev */
unsigned usb_wakeup_enabled_descendants(struct usb_device *udev)
{
	struct usb_hub *hub = usb_hub_to_struct_hub(udev);

	return udev->do_remote_wakeup +
			(hub ? hub->wakeup_enabled_descendants : 0);
}
EXPORT_SYMBOL_GPL(usb_wakeup_enabled_descendants);

/*
 * usb_port_suspend - suspend a usb device's upstream port
 * @udev: device that's no longer in active use, not a root hub
 * Context: must be able to sleep; device not locked; pm locks held
 *
 * Suspends a USB device that isn't in active use, conserving power.
 * Devices may wake out of a suspend, if anything important happens,
 * using the remote wakeup mechanism.  They may also be taken out of
 * suspend by the host, using usb_port_resume().  It's also routine
 * to disconnect devices while they are suspended.
 *
 * This only affects the USB hardware for a device; its interfaces
 * (and, for hubs, child devices) must already have been suspended.
 *
 * Selective port suspend reduces power; most suspended devices draw
 * less than 500 uA.  It's also used in OTG, along with remote wakeup.
 * All devices below the suspended port are also suspended.
 *
 * Devices leave suspend state when the host wakes them up.  Some devices
 * also support "remote wakeup", where the device can activate the USB
 * tree above them to deliver data, such as a keypress or packet.  In
 * some cases, this wakes the USB host.
 *
 * Suspending OTG devices may trigger HNP, if that's been enabled
 * between a pair of dual-role devices.  That will change roles, such
 * as from A-Host to A-Peripheral or from B-Host back to B-Peripheral.
 *
 * Devices on USB hub ports have only one "suspend" state, corresponding
 * to ACPI D2, "may cause the device to lose some context".
 * State transitions include:
 *
 *   - suspend, resume ... when the VBUS power link stays live
 *   - suspend, disconnect ... VBUS lost
 *
 * Once VBUS drop breaks the circuit, the port it's using has to go through
 * normal re-enumeration procedures, starting with enabling VBUS power.
 * Other than re-initializing the hub (plug/unplug, except for root hubs),
 * Linux (2.6) currently has NO mechanisms to initiate that:  no hub_wq
 * timer, no SRP, no requests through sysfs.
 *
 * If Runtime PM isn't enabled or used, non-SuperSpeed devices may not get
 * suspended until their bus goes into global suspend (i.e., the root
 * hub is suspended).  Nevertheless, we change @udev->state to
 * USB_STATE_SUSPENDED as this is the device's "logical" state.  The actual
 * upstream port setting is stored in @udev->port_is_suspended.
 *
 * Returns 0 on success, else negative errno.
 */
int usb_port_suspend(struct usb_device *udev, pm_message_t msg)
{
	struct usb_hub	*hub = usb_hub_to_struct_hub(udev->parent);
	struct usb_port *port_dev = hub->ports[udev->portnum - 1];
	int		port1 = udev->portnum;
	int		status;
	bool		really_suspend = true;

	usb_lock_port(port_dev);

	/* enable remote wakeup when appropriate; this lets the device
	 * wake up the upstream hub (including maybe the root hub).
	 *
	 * NOTE:  OTG devices may issue remote wakeup (or SRP) even when
	 * we don't explicitly enable it here.
	 */
	if (udev->do_remote_wakeup) {
		status = usb_enable_remote_wakeup(udev);
		if (status) {
			dev_dbg(&udev->dev, "won't remote wakeup, status %d\n",
					status);
			/* bail if autosuspend is requested */
			if (PMSG_IS_AUTO(msg))
				goto err_wakeup;
		}
	}

	/* disable USB2 hardware LPM */
	usb_disable_usb2_hardware_lpm(udev);

	if (usb_disable_ltm(udev)) {
		dev_err(&udev->dev, "Failed to disable LTM before suspend\n");
		status = -ENOMEM;
		if (PMSG_IS_AUTO(msg))
			goto err_ltm;
	}

	/* see 7.1.7.6 */
	if (hub_is_superspeed(hub->hdev))
		status = hub_set_port_link_state(hub, port1, USB_SS_PORT_LS_U3);

	/*
	 * For system suspend, we do not need to enable the suspend feature
	 * on individual USB-2 ports.  The devices will automatically go
	 * into suspend a few ms after the root hub stops sending packets.
	 * The USB 2.0 spec calls this "global suspend".
	 *
	 * However, many USB hubs have a bug: They don't relay wakeup requests
	 * from a downstream port if the port's suspend feature isn't on.
	 * Therefore we will turn on the suspend feature if udev or any of its
	 * descendants is enabled for remote wakeup.
	 */
	else if (PMSG_IS_AUTO(msg) || usb_wakeup_enabled_descendants(udev) > 0)
		status = set_port_feature(hub->hdev, port1,
				USB_PORT_FEAT_SUSPEND);
	else {
		really_suspend = false;
		status = 0;
	}
	if (status) {
		dev_dbg(&port_dev->dev, "can't suspend, status %d\n", status);

		/* Try to enable USB3 LTM again */
		usb_enable_ltm(udev);
 err_ltm:
		/* Try to enable USB2 hardware LPM again */
		usb_enable_usb2_hardware_lpm(udev);

		if (udev->do_remote_wakeup)
			(void) usb_disable_remote_wakeup(udev);
 err_wakeup:

		/* System sleep transitions should never fail */
		if (!PMSG_IS_AUTO(msg))
			status = 0;
	} else {
		dev_dbg(&udev->dev, "usb %ssuspend, wakeup %d\n",
				(PMSG_IS_AUTO(msg) ? "auto-" : ""),
				udev->do_remote_wakeup);
		if (really_suspend) {
			udev->port_is_suspended = 1;

			/* device has up to 10 msec to fully suspend */
			msleep(10);
		}
		usb_set_device_state(udev, USB_STATE_SUSPENDED);
	}

	if (status == 0 && !udev->do_remote_wakeup && udev->persist_enabled
			&& test_and_clear_bit(port1, hub->child_usage_bits))
		pm_runtime_put_sync(&port_dev->dev);

	usb_mark_last_busy(hub->hdev);

	usb_unlock_port(port_dev);
	return status;
}

/*
 * If the USB "suspend" state is in use (rather than "global suspend"),
 * many devices will be individually taken out of suspend state using
 * special "resume" signaling.  This routine kicks in shortly after
 * hardware resume signaling is finished, either because of selective
 * resume (by host) or remote wakeup (by device) ... now see what changed
 * in the tree that's rooted at this device.
 *
 * If @udev->reset_resume is set then the device is reset before the
 * status check is done.
 */
static int finish_port_resume(struct usb_device *udev)
{
	int	status = 0;
	u16	devstatus = 0;

	/* caller owns the udev device lock */
	dev_dbg(&udev->dev, "%s\n",
		udev->reset_resume ? "finish reset-resume" : "finish resume");

	/* usb ch9 identifies four variants of SUSPENDED, based on what
	 * state the device resumes to.  Linux currently won't see the
	 * first two on the host side; they'd be inside hub_port_init()
	 * during many timeouts, but hub_wq can't suspend until later.
	 */
	usb_set_device_state(udev, udev->actconfig
			? USB_STATE_CONFIGURED
			: USB_STATE_ADDRESS);

	/* 10.5.4.5 says not to reset a suspended port if the attached
	 * device is enabled for remote wakeup.  Hence the reset
	 * operation is carried out here, after the port has been
	 * resumed.
	 */
	if (udev->reset_resume) {
		/*
		 * If the device morphs or switches modes when it is reset,
		 * we don't want to perform a reset-resume.  We'll fail the
		 * resume, which will cause a logical disconnect, and then
		 * the device will be rediscovered.
		 */
 retry_reset_resume:
		if (udev->quirks & USB_QUIRK_RESET)
			status = -ENODEV;
		else
			status = usb_reset_and_verify_device(udev);
	}

	/* 10.5.4.5 says be sure devices in the tree are still there.
	 * For now let's assume the device didn't go crazy on resume,
	 * and device drivers will know about any resume quirks.
	 */
	if (status == 0) {
		devstatus = 0;
		status = usb_get_std_status(udev, USB_RECIP_DEVICE, 0, &devstatus);

		/* If a normal resume failed, try doing a reset-resume */
		if (status && !udev->reset_resume && udev->persist_enabled) {
			dev_dbg(&udev->dev, "retry with reset-resume\n");
			udev->reset_resume = 1;
			goto retry_reset_resume;
		}
	}

	if (status) {
		dev_dbg(&udev->dev, "gone after usb resume? status %d\n",
				status);
	/*
	 * There are a few quirky devices which violate the standard
	 * by claiming to have remote wakeup enabled after a reset,
	 * which crash if the feature is cleared, hence check for
	 * udev->reset_resume
	 */
	} else if (udev->actconfig && !udev->reset_resume) {
		if (udev->speed < USB_SPEED_SUPER) {
			if (devstatus & (1 << USB_DEVICE_REMOTE_WAKEUP))
				status = usb_disable_remote_wakeup(udev);
		} else {
			status = usb_get_std_status(udev, USB_RECIP_INTERFACE, 0,
					&devstatus);
			if (!status && devstatus & (USB_INTRF_STAT_FUNC_RW_CAP
					| USB_INTRF_STAT_FUNC_RW))
				status = usb_disable_remote_wakeup(udev);
		}

		if (status)
			dev_dbg(&udev->dev,
				"disable remote wakeup, status %d\n",
				status);
		status = 0;
	}
	return status;
}

/*
 * There are some SS USB devices which take longer time for link training.
 * XHCI specs 4.19.4 says that when Link training is successful, port
 * sets CCS bit to 1. So if SW reads port status before successful link
 * training, then it will not find device to be present.
 * USB Analyzer log with such buggy devices show that in some cases
 * device switch on the RX termination after long delay of host enabling
 * the VBUS. In few other cases it has been seen that device fails to
 * negotiate link training in first attempt. It has been
 * reported till now that few devices take as long as 2000 ms to train
 * the link after host enabling its VBUS and termination. Following
 * routine implements a 2000 ms timeout for link training. If in a case
 * link trains before timeout, loop will exit earlier.
 *
 * There are also some 2.0 hard drive based devices and 3.0 thumb
 * drives that, when plugged into a 2.0 only port, take a long
 * time to set CCS after VBUS enable.
 *
 * FIXME: If a device was connected before suspend, but was removed
 * while system was asleep, then the loop in the following routine will
 * only exit at timeout.
 *
 * This routine should only be called when persist is enabled.
 */
static int wait_for_connected(struct usb_device *udev,
		struct usb_hub *hub, int *port1,
		u16 *portchange, u16 *portstatus)
{
	int status = 0, delay_ms = 0;

	while (delay_ms < 2000) {
		if (status || *portstatus & USB_PORT_STAT_CONNECTION)
			break;
		if (!port_is_power_on(hub, *portstatus)) {
			status = -ENODEV;
			break;
		}
		msleep(20);
		delay_ms += 20;
		status = hub_port_status(hub, *port1, portstatus, portchange);
	}
	dev_dbg(&udev->dev, "Waited %dms for CONNECT\n", delay_ms);
	return status;
}

/*
 * usb_port_resume - re-activate a suspended usb device's upstream port
 * @udev: device to re-activate, not a root hub
 * Context: must be able to sleep; device not locked; pm locks held
 *
 * This will re-activate the suspended device, increasing power usage
 * while letting drivers communicate again with its endpoints.
 * USB resume explicitly guarantees that the power session between
 * the host and the device is the same as it was when the device
 * suspended.
 *
 * If @udev->reset_resume is set then this routine won't check that the
 * port is still enabled.  Furthermore, finish_port_resume() above will
 * reset @udev.  The end result is that a broken power session can be
 * recovered and @udev will appear to persist across a loss of VBUS power.
 *
 * For example, if a host controller doesn't maintain VBUS suspend current
 * during a system sleep or is reset when the system wakes up, all the USB
 * power sessions below it will be broken.  This is especially troublesome
 * for mass-storage devices containing mounted filesystems, since the
 * device will appear to have disconnected and all the memory mappings
 * to it will be lost.  Using the USB_PERSIST facility, the device can be
 * made to appear as if it had not disconnected.
 *
 * This facility can be dangerous.  Although usb_reset_and_verify_device() makes
 * every effort to insure that the same device is present after the
 * reset as before, it cannot provide a 100% guarantee.  Furthermore it's
 * quite possible for a device to remain unaltered but its media to be
 * changed.  If the user replaces a flash memory card while the system is
 * asleep, he will have only himself to blame when the filesystem on the
 * new card is corrupted and the system crashes.
 *
 * Returns 0 on success, else negative errno.
 */
int usb_port_resume(struct usb_device *udev, pm_message_t msg)
{
	struct usb_hub	*hub = usb_hub_to_struct_hub(udev->parent);
	struct usb_port *port_dev = hub->ports[udev->portnum  - 1];
	int		port1 = udev->portnum;
	int		status;
	u16		portchange, portstatus;

	if (!test_and_set_bit(port1, hub->child_usage_bits)) {
		status = pm_runtime_resume_and_get(&port_dev->dev);
		if (status < 0) {
			dev_dbg(&udev->dev, "can't resume usb port, status %d\n",
					status);
			return status;
		}
	}

	usb_lock_port(port_dev);

	/* Skip the initial Clear-Suspend step for a remote wakeup */
	status = hub_port_status(hub, port1, &portstatus, &portchange);
	if (status == 0 && !port_is_suspended(hub, portstatus)) {
		if (portchange & USB_PORT_STAT_C_SUSPEND)
			pm_wakeup_event(&udev->dev, 0);
		goto SuspendCleared;
	}

	/* see 7.1.7.7; affects power usage, but not budgeting */
	if (hub_is_superspeed(hub->hdev))
		status = hub_set_port_link_state(hub, port1, USB_SS_PORT_LS_U0);
	else
		status = usb_clear_port_feature(hub->hdev,
				port1, USB_PORT_FEAT_SUSPEND);
	if (status) {
		dev_dbg(&port_dev->dev, "can't resume, status %d\n", status);
	} else {
		/* drive resume for USB_RESUME_TIMEOUT msec */
		dev_dbg(&udev->dev, "usb %sresume\n",
				(PMSG_IS_AUTO(msg) ? "auto-" : ""));
		msleep(USB_RESUME_TIMEOUT);

		/* Virtual root hubs can trigger on GET_PORT_STATUS to
		 * stop resume signaling.  Then finish the resume
		 * sequence.
		 */
		status = hub_port_status(hub, port1, &portstatus, &portchange);
	}

 SuspendCleared:
	if (status == 0) {
		udev->port_is_suspended = 0;
		if (hub_is_superspeed(hub->hdev)) {
			if (portchange & USB_PORT_STAT_C_LINK_STATE)
				usb_clear_port_feature(hub->hdev, port1,
					USB_PORT_FEAT_C_PORT_LINK_STATE);
		} else {
			if (portchange & USB_PORT_STAT_C_SUSPEND)
				usb_clear_port_feature(hub->hdev, port1,
						USB_PORT_FEAT_C_SUSPEND);
		}

		/* TRSMRCY = 10 msec */
		msleep(10);
	}

	if (udev->persist_enabled)
		status = wait_for_connected(udev, hub, &port1, &portchange,
				&portstatus);

	status = check_port_resume_type(udev,
			hub, port1, status, portchange, portstatus);
	if (status == 0)
		status = finish_port_resume(udev);
	if (status < 0) {
		dev_dbg(&udev->dev, "can't resume, status %d\n", status);
		hub_port_logical_disconnect(hub, port1);
	} else  {
		/* Try to enable USB2 hardware LPM */
		usb_enable_usb2_hardware_lpm(udev);

		/* Try to enable USB3 LTM */
		usb_enable_ltm(udev);
	}

	usb_unlock_port(port_dev);

	return status;
}

int usb_remote_wakeup(struct usb_device *udev)
{
	int	status = 0;

	usb_lock_device(udev);
	if (udev->state == USB_STATE_SUSPENDED) {
		dev_dbg(&udev->dev, "usb %sresume\n", "wakeup-");
		status = usb_autoresume_device(udev);
		if (status == 0) {
			/* Let the drivers do their thing, then... */
			usb_autosuspend_device(udev);
		}
	}
	usb_unlock_device(udev);
	return status;
}

/* Returns 1 if there was a remote wakeup and a connect status change. */
static int hub_handle_remote_wakeup(struct usb_hub *hub, unsigned int port,
		u16 portstatus, u16 portchange)
		__must_hold(&port_dev->status_lock)
{
	struct usb_port *port_dev = hub->ports[port - 1];
	struct usb_device *hdev;
	struct usb_device *udev;
	int connect_change = 0;
	u16 link_state;
	int ret;

	hdev = hub->hdev;
	udev = port_dev->child;
	if (!hub_is_superspeed(hdev)) {
		if (!(portchange & USB_PORT_STAT_C_SUSPEND))
			return 0;
		usb_clear_port_feature(hdev, port, USB_PORT_FEAT_C_SUSPEND);
	} else {
		link_state = portstatus & USB_PORT_STAT_LINK_STATE;
		if (!udev || udev->state != USB_STATE_SUSPENDED ||
				(link_state != USB_SS_PORT_LS_U0 &&
				 link_state != USB_SS_PORT_LS_U1 &&
				 link_state != USB_SS_PORT_LS_U2))
			return 0;
	}

	if (udev) {
		/* TRSMRCY = 10 msec */
		msleep(10);

		usb_unlock_port(port_dev);
		ret = usb_remote_wakeup(udev);
		usb_lock_port(port_dev);
		if (ret < 0)
			connect_change = 1;
	} else {
		ret = -ENODEV;
		hub_port_disable(hub, port, 1);
	}
	dev_dbg(&port_dev->dev, "resume, status %d\n", ret);
	return connect_change;
}

static int check_ports_changed(struct usb_hub *hub)
{
	int port1;

	for (port1 = 1; port1 <= hub->hdev->maxchild; ++port1) {
		u16 portstatus, portchange;
		int status;

		status = hub_port_status(hub, port1, &portstatus, &portchange);
		if (!status && portchange)
			return 1;
	}
	return 0;
}

static int hub_suspend(struct usb_interface *intf, pm_message_t msg)
{
	struct usb_hub		*hub = usb_get_intfdata(intf);
	struct usb_device	*hdev = hub->hdev;
	unsigned		port1;

	/*
	 * Warn if children aren't already suspended.
	 * Also, add up the number of wakeup-enabled descendants.
	 */
	hub->wakeup_enabled_descendants = 0;
	for (port1 = 1; port1 <= hdev->maxchild; port1++) {
		struct usb_port *port_dev = hub->ports[port1 - 1];
		struct usb_device *udev = port_dev->child;

		if (udev && udev->can_submit) {
			dev_warn(&port_dev->dev, "device %s not suspended yet\n",
					dev_name(&udev->dev));
			if (PMSG_IS_AUTO(msg))
				return -EBUSY;
		}
		if (udev)
			hub->wakeup_enabled_descendants +=
					usb_wakeup_enabled_descendants(udev);
	}

	if (hdev->do_remote_wakeup && hub->quirk_check_port_auto_suspend) {
		/* check if there are changes pending on hub ports */
		if (check_ports_changed(hub)) {
			if (PMSG_IS_AUTO(msg))
				return -EBUSY;
			pm_wakeup_event(&hdev->dev, 2000);
		}
	}

	if (hub_is_superspeed(hdev) && hdev->do_remote_wakeup) {
		/* Enable hub to send remote wakeup for all ports. */
		for (port1 = 1; port1 <= hdev->maxchild; port1++) {
			set_port_feature(hdev,
					 port1 |
					 USB_PORT_FEAT_REMOTE_WAKE_CONNECT |
					 USB_PORT_FEAT_REMOTE_WAKE_DISCONNECT |
					 USB_PORT_FEAT_REMOTE_WAKE_OVER_CURRENT,
					 USB_PORT_FEAT_REMOTE_WAKE_MASK);
		}
	}

	dev_dbg(&intf->dev, "%s\n", __func__);

	/* stop hub_wq and related activity */
	hub_quiesce(hub, HUB_SUSPEND);
	return 0;
}

/* Report wakeup requests from the ports of a resuming root hub */
static void report_wakeup_requests(struct usb_hub *hub)
{
	struct usb_device	*hdev = hub->hdev;
	struct usb_device	*udev;
	struct usb_hcd		*hcd;
	unsigned long		resuming_ports;
	int			i;

	if (hdev->parent)
		return;		/* Not a root hub */

	hcd = bus_to_hcd(hdev->bus);
	if (hcd->driver->get_resuming_ports) {

		/*
		 * The get_resuming_ports() method returns a bitmap (origin 0)
		 * of ports which have started wakeup signaling but have not
		 * yet finished resuming.  During system resume we will
		 * resume all the enabled ports, regardless of any wakeup
		 * signals, which means the wakeup requests would be lost.
		 * To prevent this, report them to the PM core here.
		 */
		resuming_ports = hcd->driver->get_resuming_ports(hcd);
		for (i = 0; i < hdev->maxchild; ++i) {
			if (test_bit(i, &resuming_ports)) {
				udev = hub->ports[i]->child;
				if (udev)
					pm_wakeup_event(&udev->dev, 0);
			}
		}
	}
}

static int hub_resume(struct usb_interface *intf)
{
	struct usb_hub *hub = usb_get_intfdata(intf);

	dev_dbg(&intf->dev, "%s\n", __func__);
	hub_activate(hub, HUB_RESUME);

	/*
	 * This should be called only for system resume, not runtime resume.
	 * We can't tell the difference here, so some wakeup requests will be
	 * reported at the wrong time or more than once.  This shouldn't
	 * matter much, so long as they do get reported.
	 */
	report_wakeup_requests(hub);
	return 0;
}

static int hub_reset_resume(struct usb_interface *intf)
{
	struct usb_hub *hub = usb_get_intfdata(intf);

	dev_dbg(&intf->dev, "%s\n", __func__);
	hub_activate(hub, HUB_RESET_RESUME);
	return 0;
}

/**
 * usb_root_hub_lost_power - called by HCD if the root hub lost Vbus power
 * @rhdev: struct usb_device for the root hub
 *
 * The USB host controller driver calls this function when its root hub
 * is resumed and Vbus power has been interrupted or the controller
 * has been reset.  The routine marks @rhdev as having lost power.
 * When the hub driver is resumed it will take notice and carry out
 * power-session recovery for all the "USB-PERSIST"-enabled child devices;
 * the others will be disconnected.
 */
void usb_root_hub_lost_power(struct usb_device *rhdev)
{
	dev_notice(&rhdev->dev, "root hub lost power or was reset\n");
	rhdev->reset_resume = 1;
}
EXPORT_SYMBOL_GPL(usb_root_hub_lost_power);

static const char * const usb3_lpm_names[]  = {
	"U0",
	"U1",
	"U2",
	"U3",
};

/*
 * Send a Set SEL control transfer to the device, prior to enabling
 * device-initiated U1 or U2.  This lets the device know the exit latencies from
 * the time the device initiates a U1 or U2 exit, to the time it will receive a
 * packet from the host.
 *
 * This function will fail if the SEL or PEL values for udev are greater than
 * the maximum allowed values for the link state to be enabled.
 */
static int usb_req_set_sel(struct usb_device *udev, enum usb3_link_state state)
{
	struct usb_set_sel_req *sel_values;
	unsigned long long u1_sel;
	unsigned long long u1_pel;
	unsigned long long u2_sel;
	unsigned long long u2_pel;
	int ret;

	if (udev->state != USB_STATE_CONFIGURED)
		return 0;

	/* Convert SEL and PEL stored in ns to us */
	u1_sel = DIV_ROUND_UP(udev->u1_params.sel, 1000);
	u1_pel = DIV_ROUND_UP(udev->u1_params.pel, 1000);
	u2_sel = DIV_ROUND_UP(udev->u2_params.sel, 1000);
	u2_pel = DIV_ROUND_UP(udev->u2_params.pel, 1000);

	/*
	 * Make sure that the calculated SEL and PEL values for the link
	 * state we're enabling aren't bigger than the max SEL/PEL
	 * value that will fit in the SET SEL control transfer.
	 * Otherwise the device would get an incorrect idea of the exit
	 * latency for the link state, and could start a device-initiated
	 * U1/U2 when the exit latencies are too high.
	 */
	if ((state == USB3_LPM_U1 &&
				(u1_sel > USB3_LPM_MAX_U1_SEL_PEL ||
				 u1_pel > USB3_LPM_MAX_U1_SEL_PEL)) ||
			(state == USB3_LPM_U2 &&
			 (u2_sel > USB3_LPM_MAX_U2_SEL_PEL ||
			  u2_pel > USB3_LPM_MAX_U2_SEL_PEL))) {
		dev_dbg(&udev->dev, "Device-initiated %s disabled due to long SEL %llu us or PEL %llu us\n",
				usb3_lpm_names[state], u1_sel, u1_pel);
		return -EINVAL;
	}

	/*
	 * If we're enabling device-initiated LPM for one link state,
	 * but the other link state has a too high SEL or PEL value,
	 * just set those values to the max in the Set SEL request.
	 */
	if (u1_sel > USB3_LPM_MAX_U1_SEL_PEL)
		u1_sel = USB3_LPM_MAX_U1_SEL_PEL;

	if (u1_pel > USB3_LPM_MAX_U1_SEL_PEL)
		u1_pel = USB3_LPM_MAX_U1_SEL_PEL;

	if (u2_sel > USB3_LPM_MAX_U2_SEL_PEL)
		u2_sel = USB3_LPM_MAX_U2_SEL_PEL;

	if (u2_pel > USB3_LPM_MAX_U2_SEL_PEL)
		u2_pel = USB3_LPM_MAX_U2_SEL_PEL;

	/*
	 * usb_enable_lpm() can be called as part of a failed device reset,
	 * which may be initiated by an error path of a mass storage driver.
	 * Therefore, use GFP_NOIO.
	 */
	sel_values = kmalloc(sizeof *(sel_values), GFP_NOIO);
	if (!sel_values)
		return -ENOMEM;

	sel_values->u1_sel = u1_sel;
	sel_values->u1_pel = u1_pel;
	sel_values->u2_sel = cpu_to_le16(u2_sel);
	sel_values->u2_pel = cpu_to_le16(u2_pel);

	ret = usb_control_msg(udev, usb_sndctrlpipe(udev, 0),
			USB_REQ_SET_SEL,
			USB_RECIP_DEVICE,
			0, 0,
			sel_values, sizeof *(sel_values),
			USB_CTRL_SET_TIMEOUT);
	kfree(sel_values);
	return ret;
}

/*
 * Enable or disable device-initiated U1 or U2 transitions.
 */
static int usb_set_device_initiated_lpm(struct usb_device *udev,
		enum usb3_link_state state, bool enable)
{
	int ret;
	int feature;

	switch (state) {
	case USB3_LPM_U1:
		feature = USB_DEVICE_U1_ENABLE;
		break;
	case USB3_LPM_U2:
		feature = USB_DEVICE_U2_ENABLE;
		break;
	default:
		dev_warn(&udev->dev, "%s: Can't %s non-U1 or U2 state.\n",
				__func__, enable ? "enable" : "disable");
		return -EINVAL;
	}

	if (udev->state != USB_STATE_CONFIGURED) {
		dev_dbg(&udev->dev, "%s: Can't %s %s state "
				"for unconfigured device.\n",
				__func__, enable ? "enable" : "disable",
				usb3_lpm_names[state]);
		return 0;
	}

	if (enable) {
		/*
		 * Now send the control transfer to enable device-initiated LPM
		 * for either U1 or U2.
		 */
		ret = usb_control_msg(udev, usb_sndctrlpipe(udev, 0),
				USB_REQ_SET_FEATURE,
				USB_RECIP_DEVICE,
				feature,
				0, NULL, 0,
				USB_CTRL_SET_TIMEOUT);
	} else {
		ret = usb_control_msg(udev, usb_sndctrlpipe(udev, 0),
				USB_REQ_CLEAR_FEATURE,
				USB_RECIP_DEVICE,
				feature,
				0, NULL, 0,
				USB_CTRL_SET_TIMEOUT);
	}
	if (ret < 0) {
		dev_warn(&udev->dev, "%s of device-initiated %s failed.\n",
				enable ? "Enable" : "Disable",
				usb3_lpm_names[state]);
		return -EBUSY;
	}
	return 0;
}

static int usb_set_lpm_timeout(struct usb_device *udev,
		enum usb3_link_state state, int timeout)
{
	int ret;
	int feature;

	switch (state) {
	case USB3_LPM_U1:
		feature = USB_PORT_FEAT_U1_TIMEOUT;
		break;
	case USB3_LPM_U2:
		feature = USB_PORT_FEAT_U2_TIMEOUT;
		break;
	default:
		dev_warn(&udev->dev, "%s: Can't set timeout for non-U1 or U2 state.\n",
				__func__);
		return -EINVAL;
	}

	if (state == USB3_LPM_U1 && timeout > USB3_LPM_U1_MAX_TIMEOUT &&
			timeout != USB3_LPM_DEVICE_INITIATED) {
		dev_warn(&udev->dev, "Failed to set %s timeout to 0x%x, "
				"which is a reserved value.\n",
				usb3_lpm_names[state], timeout);
		return -EINVAL;
	}

	ret = set_port_feature(udev->parent,
			USB_PORT_LPM_TIMEOUT(timeout) | udev->portnum,
			feature);
	if (ret < 0) {
		dev_warn(&udev->dev, "Failed to set %s timeout to 0x%x,"
				"error code %i\n", usb3_lpm_names[state],
				timeout, ret);
		return -EBUSY;
	}
	if (state == USB3_LPM_U1)
		udev->u1_params.timeout = timeout;
	else
		udev->u2_params.timeout = timeout;
	return 0;
}

/*
 * Enable the hub-initiated U1/U2 idle timeouts, and enable device-initiated
 * U1/U2 entry.
 *
 * We will attempt to enable U1 or U2, but there are no guarantees that the
 * control transfers to set the hub timeout or enable device-initiated U1/U2
 * will be successful.
 *
 * If the control transfer to enable device-initiated U1/U2 entry fails, then
 * hub-initiated U1/U2 will be disabled.
 *
 * If we cannot set the parent hub U1/U2 timeout, we attempt to let the xHCI
 * driver know about it.  If that call fails, it should be harmless, and just
 * take up more slightly more bus bandwidth for unnecessary U1/U2 exit latency.
 */
static void usb_enable_link_state(struct usb_hcd *hcd, struct usb_device *udev,
		enum usb3_link_state state)
{
	int timeout, ret;
	__u8 u1_mel = udev->bos->ss_cap->bU1devExitLat;
	__le16 u2_mel = udev->bos->ss_cap->bU2DevExitLat;

	/* If the device says it doesn't have *any* exit latency to come out of
	 * U1 or U2, it's probably lying.  Assume it doesn't implement that link
	 * state.
	 */
	if ((state == USB3_LPM_U1 && u1_mel == 0) ||
			(state == USB3_LPM_U2 && u2_mel == 0))
		return;

	/*
	 * First, let the device know about the exit latencies
	 * associated with the link state we're about to enable.
	 */
	ret = usb_req_set_sel(udev, state);
	if (ret < 0) {
		dev_warn(&udev->dev, "Set SEL for device-initiated %s failed.\n",
				usb3_lpm_names[state]);
		return;
	}

	/* We allow the host controller to set the U1/U2 timeout internally
	 * first, so that it can change its schedule to account for the
	 * additional latency to send data to a device in a lower power
	 * link state.
	 */
	timeout = hcd->driver->enable_usb3_lpm_timeout(hcd, udev, state);

	/* xHCI host controller doesn't want to enable this LPM state. */
	if (timeout == 0)
		return;

	if (timeout < 0) {
		dev_warn(&udev->dev, "Could not enable %s link state, "
				"xHCI error %i.\n", usb3_lpm_names[state],
				timeout);
		return;
	}

	if (usb_set_lpm_timeout(udev, state, timeout)) {
		/* If we can't set the parent hub U1/U2 timeout,
		 * device-initiated LPM won't be allowed either, so let the xHCI
		 * host know that this link state won't be enabled.
		 */
		hcd->driver->disable_usb3_lpm_timeout(hcd, udev, state);
		return;
	}

	/* Only a configured device will accept the Set Feature
	 * U1/U2_ENABLE
	 */
	if (udev->actconfig &&
	    usb_set_device_initiated_lpm(udev, state, true) == 0) {
		if (state == USB3_LPM_U1)
			udev->usb3_lpm_u1_enabled = 1;
		else if (state == USB3_LPM_U2)
			udev->usb3_lpm_u2_enabled = 1;
	} else {
		/* Don't request U1/U2 entry if the device
		 * cannot transition to U1/U2.
		 */
		usb_set_lpm_timeout(udev, state, 0);
		hcd->driver->disable_usb3_lpm_timeout(hcd, udev, state);
	}
}

/*
 * Disable the hub-initiated U1/U2 idle timeouts, and disable device-initiated
 * U1/U2 entry.
 *
 * If this function returns -EBUSY, the parent hub will still allow U1/U2 entry.
 * If zero is returned, the parent will not allow the link to go into U1/U2.
 *
 * If zero is returned, device-initiated U1/U2 entry may still be enabled, but
 * it won't have an effect on the bus link state because the parent hub will
 * still disallow device-initiated U1/U2 entry.
 *
 * If zero is returned, the xHCI host controller may still think U1/U2 entry is
 * possible.  The result will be slightly more bus bandwidth will be taken up
 * (to account for U1/U2 exit latency), but it should be harmless.
 */
static int usb_disable_link_state(struct usb_hcd *hcd, struct usb_device *udev,
		enum usb3_link_state state)
{
	switch (state) {
	case USB3_LPM_U1:
	case USB3_LPM_U2:
		break;
	default:
		dev_warn(&udev->dev, "%s: Can't disable non-U1 or U2 state.\n",
				__func__);
		return -EINVAL;
	}

	if (usb_set_lpm_timeout(udev, state, 0))
		return -EBUSY;

	usb_set_device_initiated_lpm(udev, state, false);

	if (hcd->driver->disable_usb3_lpm_timeout(hcd, udev, state))
		dev_warn(&udev->dev, "Could not disable xHCI %s timeout, "
				"bus schedule bandwidth may be impacted.\n",
				usb3_lpm_names[state]);

	/* As soon as usb_set_lpm_timeout(0) return 0, hub initiated LPM
	 * is disabled. Hub will disallows link to enter U1/U2 as well,
	 * even device is initiating LPM. Hence LPM is disabled if hub LPM
	 * timeout set to 0, no matter device-initiated LPM is disabled or
	 * not.
	 */
	if (state == USB3_LPM_U1)
		udev->usb3_lpm_u1_enabled = 0;
	else if (state == USB3_LPM_U2)
		udev->usb3_lpm_u2_enabled = 0;

	return 0;
}

/*
 * Disable hub-initiated and device-initiated U1 and U2 entry.
 * Caller must own the bandwidth_mutex.
 *
 * This will call usb_enable_lpm() on failure, which will decrement
 * lpm_disable_count, and will re-enable LPM if lpm_disable_count reaches zero.
 */
int usb_disable_lpm(struct usb_device *udev)
{
	struct usb_hcd *hcd;

	if (!udev || !udev->parent ||
			udev->speed < USB_SPEED_SUPER ||
			!udev->lpm_capable ||
			udev->state < USB_STATE_CONFIGURED)
		return 0;

	hcd = bus_to_hcd(udev->bus);
	if (!hcd || !hcd->driver->disable_usb3_lpm_timeout)
		return 0;

	udev->lpm_disable_count++;
	if ((udev->u1_params.timeout == 0 && udev->u2_params.timeout == 0))
		return 0;

	/* If LPM is enabled, attempt to disable it. */
	if (usb_disable_link_state(hcd, udev, USB3_LPM_U1))
		goto enable_lpm;
	if (usb_disable_link_state(hcd, udev, USB3_LPM_U2))
		goto enable_lpm;

	return 0;

enable_lpm:
	usb_enable_lpm(udev);
	return -EBUSY;
}
EXPORT_SYMBOL_GPL(usb_disable_lpm);

/* Grab the bandwidth_mutex before calling usb_disable_lpm() */
int usb_unlocked_disable_lpm(struct usb_device *udev)
{
	struct usb_hcd *hcd = bus_to_hcd(udev->bus);
	int ret;

	if (!hcd)
		return -EINVAL;

	mutex_lock(hcd->bandwidth_mutex);
	ret = usb_disable_lpm(udev);
	mutex_unlock(hcd->bandwidth_mutex);

	return ret;
}
EXPORT_SYMBOL_GPL(usb_unlocked_disable_lpm);

/*
 * Attempt to enable device-initiated and hub-initiated U1 and U2 entry.  The
 * xHCI host policy may prevent U1 or U2 from being enabled.
 *
 * Other callers may have disabled link PM, so U1 and U2 entry will be disabled
 * until the lpm_disable_count drops to zero.  Caller must own the
 * bandwidth_mutex.
 */
void usb_enable_lpm(struct usb_device *udev)
{
	struct usb_hcd *hcd;
	struct usb_hub *hub;
	struct usb_port *port_dev;

	if (!udev || !udev->parent ||
			udev->speed < USB_SPEED_SUPER ||
			!udev->lpm_capable ||
			udev->state < USB_STATE_CONFIGURED)
		return;

	udev->lpm_disable_count--;
	hcd = bus_to_hcd(udev->bus);
	/* Double check that we can both enable and disable LPM.
	 * Device must be configured to accept set feature U1/U2 timeout.
	 */
	if (!hcd || !hcd->driver->enable_usb3_lpm_timeout ||
			!hcd->driver->disable_usb3_lpm_timeout)
		return;

	if (udev->lpm_disable_count > 0)
		return;

	hub = usb_hub_to_struct_hub(udev->parent);
	if (!hub)
		return;

	port_dev = hub->ports[udev->portnum - 1];

	if (port_dev->usb3_lpm_u1_permit)
		usb_enable_link_state(hcd, udev, USB3_LPM_U1);

	if (port_dev->usb3_lpm_u2_permit)
		usb_enable_link_state(hcd, udev, USB3_LPM_U2);
}
EXPORT_SYMBOL_GPL(usb_enable_lpm);

/* Grab the bandwidth_mutex before calling usb_enable_lpm() */
void usb_unlocked_enable_lpm(struct usb_device *udev)
{
	struct usb_hcd *hcd = bus_to_hcd(udev->bus);

	if (!hcd)
		return;

	mutex_lock(hcd->bandwidth_mutex);
	usb_enable_lpm(udev);
	mutex_unlock(hcd->bandwidth_mutex);
}
EXPORT_SYMBOL_GPL(usb_unlocked_enable_lpm);

/* usb3 devices use U3 for disabled, make sure remote wakeup is disabled */
static void hub_usb3_port_prepare_disable(struct usb_hub *hub,
					  struct usb_port *port_dev)
{
	struct usb_device *udev = port_dev->child;
	int ret;

	if (udev && udev->port_is_suspended && udev->do_remote_wakeup) {
		ret = hub_set_port_link_state(hub, port_dev->portnum,
					      USB_SS_PORT_LS_U0);
		if (!ret) {
			msleep(USB_RESUME_TIMEOUT);
			ret = usb_disable_remote_wakeup(udev);
		}
		if (ret)
			dev_warn(&udev->dev,
				 "Port disable: can't disable remote wake\n");
		udev->do_remote_wakeup = 0;
	}
}

#else	/* CONFIG_PM */

#define hub_suspend		NULL
#define hub_resume		NULL
#define hub_reset_resume	NULL

static inline void hub_usb3_port_prepare_disable(struct usb_hub *hub,
						 struct usb_port *port_dev) { }

int usb_disable_lpm(struct usb_device *udev)
{
	return 0;
}
EXPORT_SYMBOL_GPL(usb_disable_lpm);

void usb_enable_lpm(struct usb_device *udev) { }
EXPORT_SYMBOL_GPL(usb_enable_lpm);

int usb_unlocked_disable_lpm(struct usb_device *udev)
{
	return 0;
}
EXPORT_SYMBOL_GPL(usb_unlocked_disable_lpm);

void usb_unlocked_enable_lpm(struct usb_device *udev) { }
EXPORT_SYMBOL_GPL(usb_unlocked_enable_lpm);

int usb_disable_ltm(struct usb_device *udev)
{
	return 0;
}
EXPORT_SYMBOL_GPL(usb_disable_ltm);

void usb_enable_ltm(struct usb_device *udev) { }
EXPORT_SYMBOL_GPL(usb_enable_ltm);

static int hub_handle_remote_wakeup(struct usb_hub *hub, unsigned int port,
		u16 portstatus, u16 portchange)
{
	return 0;
}

#endif	/* CONFIG_PM */

/*
 * USB-3 does not have a similar link state as USB-2 that will avoid negotiating
 * a connection with a plugged-in cable but will signal the host when the cable
 * is unplugged. Disable remote wake and set link state to U3 for USB-3 devices
 */
static int hub_port_disable(struct usb_hub *hub, int port1, int set_state)
{
	struct usb_port *port_dev = hub->ports[port1 - 1];
	struct usb_device *hdev = hub->hdev;
	int ret = 0;

	if (!hub->error) {
		if (hub_is_superspeed(hub->hdev)) {
			hub_usb3_port_prepare_disable(hub, port_dev);
			ret = hub_set_port_link_state(hub, port_dev->portnum,
						      USB_SS_PORT_LS_U3);
		} else {
			ret = usb_clear_port_feature(hdev, port1,
					USB_PORT_FEAT_ENABLE);
		}
	}
	if (port_dev->child && set_state)
		usb_set_device_state(port_dev->child, USB_STATE_NOTATTACHED);
	if (ret && ret != -ENODEV)
		dev_err(&port_dev->dev, "cannot disable (err = %d)\n", ret);
	return ret;
}

/*
 * usb_port_disable - disable a usb device's upstream port
 * @udev: device to disable
 * Context: @udev locked, must be able to sleep.
 *
 * Disables a USB device that isn't in active use.
 */
int usb_port_disable(struct usb_device *udev)
{
	struct usb_hub *hub = usb_hub_to_struct_hub(udev->parent);

	return hub_port_disable(hub, udev->portnum, 0);
}

/* USB 2.0 spec, 7.1.7.3 / fig 7-29:
 *
 * Between connect detection and reset signaling there must be a delay
 * of 100ms at least for debounce and power-settling.  The corresponding
 * timer shall restart whenever the downstream port detects a disconnect.
 *
 * Apparently there are some bluetooth and irda-dongles and a number of
 * low-speed devices for which this debounce period may last over a second.
 * Not covered by the spec - but easy to deal with.
 *
 * This implementation uses a 1500ms total debounce timeout; if the
 * connection isn't stable by then it returns -ETIMEDOUT.  It checks
 * every 25ms for transient disconnects.  When the port status has been
 * unchanged for 100ms it returns the port status.
 */
int hub_port_debounce(struct usb_hub *hub, int port1, bool must_be_connected)
{
	int ret;
	u16 portchange, portstatus;
	unsigned connection = 0xffff;
	int total_time, stable_time = 0;
	struct usb_port *port_dev = hub->ports[port1 - 1];

	for (total_time = 0; ; total_time += HUB_DEBOUNCE_STEP) {
		ret = hub_port_status(hub, port1, &portstatus, &portchange);
		if (ret < 0)
			return ret;

		if (!(portchange & USB_PORT_STAT_C_CONNECTION) &&
		     (portstatus & USB_PORT_STAT_CONNECTION) == connection) {
			if (!must_be_connected ||
			     (connection == USB_PORT_STAT_CONNECTION))
				stable_time += HUB_DEBOUNCE_STEP;
			if (stable_time >= HUB_DEBOUNCE_STABLE)
				break;
		} else {
			stable_time = 0;
			connection = portstatus & USB_PORT_STAT_CONNECTION;
		}

		if (portchange & USB_PORT_STAT_C_CONNECTION) {
			usb_clear_port_feature(hub->hdev, port1,
					USB_PORT_FEAT_C_CONNECTION);
		}

		if (total_time >= HUB_DEBOUNCE_TIMEOUT)
			break;
		msleep(HUB_DEBOUNCE_STEP);
	}

	dev_dbg(&port_dev->dev, "debounce total %dms stable %dms status 0x%x\n",
			total_time, stable_time, portstatus);

	if (stable_time < HUB_DEBOUNCE_STABLE)
		return -ETIMEDOUT;
	return portstatus;
}

void usb_ep0_reinit(struct usb_device *udev)
{
	usb_disable_endpoint(udev, 0 + USB_DIR_IN, true);
	usb_disable_endpoint(udev, 0 + USB_DIR_OUT, true);
	usb_enable_endpoint(udev, &udev->ep0, true);
}
EXPORT_SYMBOL_GPL(usb_ep0_reinit);

#define usb_sndaddr0pipe()	(PIPE_CONTROL << 30)
#define usb_rcvaddr0pipe()	((PIPE_CONTROL << 30) | USB_DIR_IN)

static int hub_set_address(struct usb_device *udev, int devnum)
{
	int retval;
	struct usb_hcd *hcd = bus_to_hcd(udev->bus);

	/*
	 * The host controller will choose the device address,
	 * instead of the core having chosen it earlier
	 */
	if (!hcd->driver->address_device && devnum <= 1)
		return -EINVAL;
	if (udev->state == USB_STATE_ADDRESS)
		return 0;
	if (udev->state != USB_STATE_DEFAULT)
		return -EINVAL;
	if (hcd->driver->address_device)
		retval = hcd->driver->address_device(hcd, udev);
	else
		retval = usb_control_msg(udev, usb_sndaddr0pipe(),
				USB_REQ_SET_ADDRESS, 0, devnum, 0,
				NULL, 0, USB_CTRL_SET_TIMEOUT);
	if (retval == 0) {
		update_devnum(udev, devnum);
		/* Device now using proper address. */
		usb_set_device_state(udev, USB_STATE_ADDRESS);
		usb_ep0_reinit(udev);
	}
	return retval;
}

/*
 * There are reports of USB 3.0 devices that say they support USB 2.0 Link PM
 * when they're plugged into a USB 2.0 port, but they don't work when LPM is
 * enabled.
 *
 * Only enable USB 2.0 Link PM if the port is internal (hardwired), or the
 * device says it supports the new USB 2.0 Link PM errata by setting the BESL
 * support bit in the BOS descriptor.
 */
static void hub_set_initial_usb2_lpm_policy(struct usb_device *udev)
{
	struct usb_hub *hub = usb_hub_to_struct_hub(udev->parent);
	int connect_type = USB_PORT_CONNECT_TYPE_UNKNOWN;

	if (!udev->usb2_hw_lpm_capable || !udev->bos)
		return;

	if (hub)
		connect_type = hub->ports[udev->portnum - 1]->connect_type;

	if ((udev->bos->ext_cap->bmAttributes & cpu_to_le32(USB_BESL_SUPPORT)) ||
			connect_type == USB_PORT_CONNECT_TYPE_HARD_WIRED) {
		udev->usb2_hw_lpm_allowed = 1;
		usb_enable_usb2_hardware_lpm(udev);
	}
}

static int hub_enable_device(struct usb_device *udev)
{
	struct usb_hcd *hcd = bus_to_hcd(udev->bus);

	if (!hcd->driver->enable_device)
		return 0;
	if (udev->state == USB_STATE_ADDRESS)
		return 0;
	if (udev->state != USB_STATE_DEFAULT)
		return -EINVAL;

	return hcd->driver->enable_device(hcd, udev);
}

/* Reset device, (re)assign address, get device descriptor.
 * Device connection must be stable, no more debouncing needed.
 * Returns device in USB_STATE_ADDRESS, except on error.
 *
 * If this is called for an already-existing device (as part of
 * usb_reset_and_verify_device), the caller must own the device lock and
 * the port lock.  For a newly detected device that is not accessible
 * through any global pointers, it's not necessary to lock the device,
 * but it is still necessary to lock the port.
 */
static int
hub_port_init(struct usb_hub *hub, struct usb_device *udev, int port1,
		int retry_counter)
{
	struct usb_device	*hdev = hub->hdev;
	struct usb_hcd		*hcd = bus_to_hcd(hdev->bus);
	struct usb_port		*port_dev = hub->ports[port1 - 1];
	int			retries, operations, retval, i;
	unsigned		delay = HUB_SHORT_RESET_TIME;
	enum usb_device_speed	oldspeed = udev->speed;
	const char		*speed;
	int			devnum = udev->devnum;
	const char		*driver_name;
	bool			do_new_scheme;

	/* root hub ports have a slightly longer reset period
	 * (from USB 2.0 spec, section 7.1.7.5)
	 */
	if (!hdev->parent) {
		delay = HUB_ROOT_RESET_TIME;
		if (port1 == hdev->bus->otg_port)
			hdev->bus->b_hnp_enable = 0;
	}

	/* Some low speed devices have problems with the quick delay, so */
	/*  be a bit pessimistic with those devices. RHbug #23670 */
	if (oldspeed == USB_SPEED_LOW)
		delay = HUB_LONG_RESET_TIME;

	mutex_lock(hcd->address0_mutex);

	/* Reset the device; full speed may morph to high speed */
	/* FIXME a USB 2.0 device may morph into SuperSpeed on reset. */
	retval = hub_port_reset(hub, port1, udev, delay, false);
	if (retval < 0)		/* error or disconnect */
		goto fail;
	/* success, speed is known */

	retval = -ENODEV;

	/* Don't allow speed changes at reset, except usb 3.0 to faster */
	if (oldspeed != USB_SPEED_UNKNOWN && oldspeed != udev->speed &&
	    !(oldspeed == USB_SPEED_SUPER && udev->speed > oldspeed)) {
		dev_dbg(&udev->dev, "device reset changed speed!\n");
		goto fail;
	}
	oldspeed = udev->speed;

	/* USB 2.0 section 5.5.3 talks about ep0 maxpacket ...
	 * it's fixed size except for full speed devices.
	 * For Wireless USB devices, ep0 max packet is always 512 (tho
	 * reported as 0xff in the device descriptor). WUSB1.0[4.8.1].
	 */
	switch (udev->speed) {
	case USB_SPEED_SUPER_PLUS:
	case USB_SPEED_SUPER:
	case USB_SPEED_WIRELESS:	/* fixed at 512 */
		udev->ep0.desc.wMaxPacketSize = cpu_to_le16(512);
		break;
	case USB_SPEED_HIGH:		/* fixed at 64 */
		udev->ep0.desc.wMaxPacketSize = cpu_to_le16(64);
		break;
	case USB_SPEED_FULL:		/* 8, 16, 32, or 64 */
		/* to determine the ep0 maxpacket size, try to read
		 * the device descriptor to get bMaxPacketSize0 and
		 * then correct our initial guess.
		 */
		udev->ep0.desc.wMaxPacketSize = cpu_to_le16(64);
		break;
	case USB_SPEED_LOW:		/* fixed at 8 */
		udev->ep0.desc.wMaxPacketSize = cpu_to_le16(8);
		break;
	default:
		goto fail;
	}

	if (udev->speed == USB_SPEED_WIRELESS)
		speed = "variable speed Wireless";
	else
		speed = usb_speed_string(udev->speed);

	/*
	 * The controller driver may be NULL if the controller device
	 * is the middle device between platform device and roothub.
	 * This middle device may not need a device driver due to
	 * all hardware control can be at platform device driver, this
	 * platform device is usually a dual-role USB controller device.
	 */
	if (udev->bus->controller->driver)
		driver_name = udev->bus->controller->driver->name;
	else
		driver_name = udev->bus->sysdev->driver->name;

	if (udev->speed < USB_SPEED_SUPER)
		dev_info(&udev->dev,
				"%s %s USB device number %d using %s\n",
				(udev->config) ? "reset" : "new", speed,
				devnum, driver_name);

	/* Set up TT records, if needed  */
	if (hdev->tt) {
		udev->tt = hdev->tt;
		udev->ttport = hdev->ttport;
	} else if (udev->speed != USB_SPEED_HIGH
			&& hdev->speed == USB_SPEED_HIGH) {
		if (!hub->tt.hub) {
			dev_err(&udev->dev, "parent hub has no TT\n");
			retval = -EINVAL;
			goto fail;
		}
		udev->tt = &hub->tt;
		udev->ttport = port1;
	}

	/* Why interleave GET_DESCRIPTOR and SET_ADDRESS this way?
	 * Because device hardware and firmware is sometimes buggy in
	 * this area, and this is how Linux has done it for ages.
	 * Change it cautiously.
	 *
	 * NOTE:  If use_new_scheme() is true we will start by issuing
	 * a 64-byte GET_DESCRIPTOR request.  This is what Windows does,
	 * so it may help with some non-standards-compliant devices.
	 * Otherwise we start with SET_ADDRESS and then try to read the
	 * first 8 bytes of the device descriptor to get the ep0 maxpacket
	 * value.
	 */
	do_new_scheme = use_new_scheme(udev, retry_counter, port_dev);

	for (retries = 0; retries < GET_DESCRIPTOR_TRIES; (++retries, msleep(100))) {
		if (do_new_scheme) {
			struct usb_device_descriptor *buf;
			int r = 0;

			retval = hub_enable_device(udev);
			if (retval < 0) {
				dev_err(&udev->dev,
					"hub failed to enable device, error %d\n",
					retval);
				goto fail;
			}

#define GET_DESCRIPTOR_BUFSIZE	64
			buf = kmalloc(GET_DESCRIPTOR_BUFSIZE, GFP_NOIO);
			if (!buf) {
				retval = -ENOMEM;
				continue;
			}

			/* Retry on all errors; some devices are flakey.
			 * 255 is for WUSB devices, we actually need to use
			 * 512 (WUSB1.0[4.8.1]).
			 */
			for (operations = 0; operations < GET_MAXPACKET0_TRIES;
					++operations) {
				buf->bMaxPacketSize0 = 0;
				r = usb_control_msg(udev, usb_rcvaddr0pipe(),
					USB_REQ_GET_DESCRIPTOR, USB_DIR_IN,
					USB_DT_DEVICE << 8, 0,
					buf, GET_DESCRIPTOR_BUFSIZE,
					initial_descriptor_timeout);
				switch (buf->bMaxPacketSize0) {
				case 8: case 16: case 32: case 64: case 255:
					if (buf->bDescriptorType ==
							USB_DT_DEVICE) {
						r = 0;
						break;
					}
					fallthrough;
				default:
					if (r == 0)
						r = -EPROTO;
					break;
				}
				/*
				 * Some devices time out if they are powered on
				 * when already connected. They need a second
				 * reset. But only on the first attempt,
				 * lest we get into a time out/reset loop
				 */
				if (r == 0 || (r == -ETIMEDOUT &&
						retries == 0 &&
						udev->speed > USB_SPEED_FULL))
					break;
			}
			udev->descriptor.bMaxPacketSize0 =
					buf->bMaxPacketSize0;
			kfree(buf);

			retval = hub_port_reset(hub, port1, udev, delay, false);
			if (retval < 0)		/* error or disconnect */
				goto fail;
			if (oldspeed != udev->speed) {
				dev_dbg(&udev->dev,
					"device reset changed speed!\n");
				retval = -ENODEV;
				goto fail;
			}
			if (r) {
				if (r != -ENODEV)
					dev_err(&udev->dev, "device descriptor read/64, error %d\n",
							r);
				retval = -EMSGSIZE;
				continue;
			}
#undef GET_DESCRIPTOR_BUFSIZE
		}

		/*
		 * If device is WUSB, we already assigned an
		 * unauthorized address in the Connect Ack sequence;
		 * authorization will assign the final address.
		 */
		if (udev->wusb == 0) {
			for (operations = 0; operations < SET_ADDRESS_TRIES; ++operations) {
				retval = hub_set_address(udev, devnum);
				if (retval >= 0)
					break;
				msleep(200);
			}
			if (retval < 0) {
				if (retval != -ENODEV)
					dev_err(&udev->dev, "device not accepting address %d, error %d\n",
							devnum, retval);
				goto fail;
			}
			if (udev->speed >= USB_SPEED_SUPER) {
				devnum = udev->devnum;
				dev_info(&udev->dev,
						"%s SuperSpeed%s%s USB device number %d using %s\n",
						(udev->config) ? "reset" : "new",
					 (udev->speed == USB_SPEED_SUPER_PLUS) ?
							" Plus" : "",
					 (udev->ssp_rate == USB_SSP_GEN_2x2) ?
							" Gen 2x2" :
					 (udev->ssp_rate == USB_SSP_GEN_2x1) ?
							" Gen 2x1" :
					 (udev->ssp_rate == USB_SSP_GEN_1x2) ?
							" Gen 1x2" : "",
					 devnum, driver_name);
			}

			/* cope with hardware quirkiness:
			 *  - let SET_ADDRESS settle, some device hardware wants it
			 *  - read ep0 maxpacket even for high and low speed,
			 */
			msleep(10);
			if (do_new_scheme)
				break;
		}

		retval = usb_get_device_descriptor(udev, 8);
		if (retval < 8) {
			if (retval != -ENODEV)
				dev_err(&udev->dev,
					"device descriptor read/8, error %d\n",
					retval);
			if (retval >= 0)
				retval = -EMSGSIZE;
		} else {
			u32 delay;

			retval = 0;

			delay = udev->parent->hub_delay;
			udev->hub_delay = min_t(u32, delay,
						USB_TP_TRANSMISSION_DELAY_MAX);
			retval = usb_set_isoch_delay(udev);
			if (retval) {
				dev_dbg(&udev->dev,
					"Failed set isoch delay, error %d\n",
					retval);
				retval = 0;
			}
			break;
		}
	}
	if (retval)
		goto fail;

	/*
	 * Some superspeed devices have finished the link training process
	 * and attached to a superspeed hub port, but the device descriptor
	 * got from those devices show they aren't superspeed devices. Warm
	 * reset the port attached by the devices can fix them.
	 */
	if ((udev->speed >= USB_SPEED_SUPER) &&
			(le16_to_cpu(udev->descriptor.bcdUSB) < 0x0300)) {
		dev_err(&udev->dev, "got a wrong device descriptor, "
				"warm reset device\n");
		hub_port_reset(hub, port1, udev,
				HUB_BH_RESET_TIME, true);
		retval = -EINVAL;
		goto fail;
	}

	if (udev->descriptor.bMaxPacketSize0 == 0xff ||
			udev->speed >= USB_SPEED_SUPER)
		i = 512;
	else
		i = udev->descriptor.bMaxPacketSize0;
	if (usb_endpoint_maxp(&udev->ep0.desc) != i) {
		if (udev->speed == USB_SPEED_LOW ||
				!(i == 8 || i == 16 || i == 32 || i == 64)) {
			dev_err(&udev->dev, "Invalid ep0 maxpacket: %d\n", i);
			retval = -EMSGSIZE;
			goto fail;
		}
		if (udev->speed == USB_SPEED_FULL)
			dev_dbg(&udev->dev, "ep0 maxpacket = %d\n", i);
		else
			dev_warn(&udev->dev, "Using ep0 maxpacket: %d\n", i);
		udev->ep0.desc.wMaxPacketSize = cpu_to_le16(i);
		usb_ep0_reinit(udev);
	}

	retval = usb_get_device_descriptor(udev, USB_DT_DEVICE_SIZE);
	if (retval < (signed)sizeof(udev->descriptor)) {
		if (retval != -ENODEV)
			dev_err(&udev->dev, "device descriptor read/all, error %d\n",
					retval);
		if (retval >= 0)
			retval = -ENOMSG;
		goto fail;
	}

	usb_detect_quirks(udev);

	if (udev->wusb == 0 && le16_to_cpu(udev->descriptor.bcdUSB) >= 0x0201) {
		retval = usb_get_bos_descriptor(udev);
		if (!retval) {
			udev->lpm_capable = usb_device_supports_lpm(udev);
			usb_set_lpm_parameters(udev);
		}
	}

	retval = 0;
	/* notify HCD that we have a device connected and addressed */
	if (hcd->driver->update_device)
		hcd->driver->update_device(hcd, udev);
	hub_set_initial_usb2_lpm_policy(udev);
fail:
	if (retval) {
		hub_port_disable(hub, port1, 0);
		update_devnum(udev, devnum);	/* for disconnect processing */
	}
	mutex_unlock(hcd->address0_mutex);
	return retval;
}

static void
check_highspeed(struct usb_hub *hub, struct usb_device *udev, int port1)
{
	struct usb_qualifier_descriptor	*qual;
	int				status;

	if (udev->quirks & USB_QUIRK_DEVICE_QUALIFIER)
		return;

	qual = kmalloc(sizeof *qual, GFP_KERNEL);
	if (qual == NULL)
		return;

	status = usb_get_descriptor(udev, USB_DT_DEVICE_QUALIFIER, 0,
			qual, sizeof *qual);
	if (status == sizeof *qual) {
		dev_info(&udev->dev, "not running at top speed; "
			"connect to a high speed hub\n");
		/* hub LEDs are probably harder to miss than syslog */
		if (hub->has_indicators) {
			hub->indicator[port1-1] = INDICATOR_GREEN_BLINK;
			queue_delayed_work(system_power_efficient_wq,
					&hub->leds, 0);
		}
	}
	kfree(qual);
}

static unsigned
hub_power_remaining(struct usb_hub *hub)
{
	struct usb_device *hdev = hub->hdev;
	int remaining;
	int port1;

	if (!hub->limited_power)
		return 0;

	remaining = hdev->bus_mA - hub->descriptor->bHubContrCurrent;
	for (port1 = 1; port1 <= hdev->maxchild; ++port1) {
		struct usb_port *port_dev = hub->ports[port1 - 1];
		struct usb_device *udev = port_dev->child;
		unsigned unit_load;
		int delta;

		if (!udev)
			continue;
		if (hub_is_superspeed(udev))
			unit_load = 150;
		else
			unit_load = 100;

		/*
		 * Unconfigured devices may not use more than one unit load,
		 * or 8mA for OTG ports
		 */
		if (udev->actconfig)
			delta = usb_get_max_power(udev, udev->actconfig);
		else if (port1 != udev->bus->otg_port || hdev->parent)
			delta = unit_load;
		else
			delta = 8;
		if (delta > hub->mA_per_port)
			dev_warn(&port_dev->dev, "%dmA is over %umA budget!\n",
					delta, hub->mA_per_port);
		remaining -= delta;
	}
	if (remaining < 0) {
		dev_warn(hub->intfdev, "%dmA over power budget!\n",
			-remaining);
		remaining = 0;
	}
	return remaining;
}


static int descriptors_changed(struct usb_device *udev,
		struct usb_device_descriptor *old_device_descriptor,
		struct usb_host_bos *old_bos)
{
	int		changed = 0;
	unsigned	index;
	unsigned	serial_len = 0;
	unsigned	len;
	unsigned	old_length;
	int		length;
	char		*buf;

	if (memcmp(&udev->descriptor, old_device_descriptor,
			sizeof(*old_device_descriptor)) != 0)
		return 1;

	if ((old_bos && !udev->bos) || (!old_bos && udev->bos))
		return 1;
	if (udev->bos) {
		len = le16_to_cpu(udev->bos->desc->wTotalLength);
		if (len != le16_to_cpu(old_bos->desc->wTotalLength))
			return 1;
		if (memcmp(udev->bos->desc, old_bos->desc, len))
			return 1;
	}

	/* Since the idVendor, idProduct, and bcdDevice values in the
	 * device descriptor haven't changed, we will assume the
	 * Manufacturer and Product strings haven't changed either.
	 * But the SerialNumber string could be different (e.g., a
	 * different flash card of the same brand).
	 */
	if (udev->serial)
		serial_len = strlen(udev->serial) + 1;

	len = serial_len;
	for (index = 0; index < udev->descriptor.bNumConfigurations; index++) {
		old_length = le16_to_cpu(udev->config[index].desc.wTotalLength);
		len = max(len, old_length);
	}

	buf = kmalloc(len, GFP_NOIO);
	if (!buf)
		/* assume the worst */
		return 1;

	for (index = 0; index < udev->descriptor.bNumConfigurations; index++) {
		old_length = le16_to_cpu(udev->config[index].desc.wTotalLength);
		length = usb_get_descriptor(udev, USB_DT_CONFIG, index, buf,
				old_length);
		if (length != old_length) {
			dev_dbg(&udev->dev, "config index %d, error %d\n",
					index, length);
			changed = 1;
			break;
		}
		if (memcmp(buf, udev->rawdescriptors[index], old_length)
				!= 0) {
			dev_dbg(&udev->dev, "config index %d changed (#%d)\n",
				index,
				((struct usb_config_descriptor *) buf)->
					bConfigurationValue);
			changed = 1;
			break;
		}
	}

	if (!changed && serial_len) {
		length = usb_string(udev, udev->descriptor.iSerialNumber,
				buf, serial_len);
		if (length + 1 != serial_len) {
			dev_dbg(&udev->dev, "serial string error %d\n",
					length);
			changed = 1;
		} else if (memcmp(buf, udev->serial, length) != 0) {
			dev_dbg(&udev->dev, "serial string changed\n");
			changed = 1;
		}
	}

	kfree(buf);
	return changed;
}

static void hub_port_connect(struct usb_hub *hub, int port1, u16 portstatus,
		u16 portchange)
{
	int status = -ENODEV;
	int i;
	unsigned unit_load;
	struct usb_device *hdev = hub->hdev;
	struct usb_hcd *hcd = bus_to_hcd(hdev->bus);
	struct usb_port *port_dev = hub->ports[port1 - 1];
	struct usb_device *udev = port_dev->child;
	static int unreliable_port = -1;

	/* Disconnect any existing devices under this port */
	if (udev) {
		if (hcd->usb_phy && !hdev->parent)
			usb_phy_notify_disconnect(hcd->usb_phy, udev->speed);
		usb_disconnect(&port_dev->child);
	}

	/* We can forget about a "removed" device when there's a physical
	 * disconnect or the connect status changes.
	 */
	if (!(portstatus & USB_PORT_STAT_CONNECTION) ||
			(portchange & USB_PORT_STAT_C_CONNECTION))
		clear_bit(port1, hub->removed_bits);

	if (portchange & (USB_PORT_STAT_C_CONNECTION |
				USB_PORT_STAT_C_ENABLE)) {
		status = hub_port_debounce_be_stable(hub, port1);
		if (status < 0) {
			if (status != -ENODEV &&
				port1 != unreliable_port &&
				printk_ratelimit())
				dev_err(&port_dev->dev, "connect-debounce failed\n");
			portstatus &= ~USB_PORT_STAT_CONNECTION;
			unreliable_port = port1;
		} else {
			portstatus = status;
		}
	}

	/* Return now if debouncing failed or nothing is connected or
	 * the device was "removed".
	 */
	if (!(portstatus & USB_PORT_STAT_CONNECTION) ||
			test_bit(port1, hub->removed_bits)) {

		/*
		 * maybe switch power back on (e.g. root hub was reset)
		 * but only if the port isn't owned by someone else.
		 */
		if (hub_is_port_power_switchable(hub)
				&& !port_is_power_on(hub, portstatus)
				&& !port_dev->port_owner)
			set_port_feature(hdev, port1, USB_PORT_FEAT_POWER);

		if (portstatus & USB_PORT_STAT_ENABLE)
			goto done;
		return;
	}
	if (hub_is_superspeed(hub->hdev))
		unit_load = 150;
	else
		unit_load = 100;

	status = 0;
	for (i = 0; i < PORT_INIT_TRIES; i++) {

		/* reallocate for each attempt, since references
		 * to the previous one can escape in various ways
		 */
		udev = usb_alloc_dev(hdev, hdev->bus, port1);
		if (!udev) {
			dev_err(&port_dev->dev,
					"couldn't allocate usb_device\n");
			goto done;
		}

		usb_set_device_state(udev, USB_STATE_POWERED);
		udev->bus_mA = hub->mA_per_port;
		udev->level = hdev->level + 1;
		udev->wusb = hub_is_wusb(hub);

		/* Devices connected to SuperSpeed hubs are USB 3.0 or later */
		if (hub_is_superspeed(hub->hdev))
			udev->speed = USB_SPEED_SUPER;
		else
			udev->speed = USB_SPEED_UNKNOWN;

		choose_devnum(udev);
		if (udev->devnum <= 0) {
			status = -ENOTCONN;	/* Don't retry */
			goto loop;
		}

		/* reset (non-USB 3.0 devices) and get descriptor */
		usb_lock_port(port_dev);
		status = hub_port_init(hub, udev, port1, i);
		usb_unlock_port(port_dev);
		if (status < 0)
			goto loop;

		if (udev->quirks & USB_QUIRK_DELAY_INIT)
			msleep(2000);

		/* consecutive bus-powered hubs aren't reliable; they can
		 * violate the voltage drop budget.  if the new child has
		 * a "powered" LED, users should notice we didn't enable it
		 * (without reading syslog), even without per-port LEDs
		 * on the parent.
		 */
		if (udev->descriptor.bDeviceClass == USB_CLASS_HUB
				&& udev->bus_mA <= unit_load) {
			u16	devstat;

			status = usb_get_std_status(udev, USB_RECIP_DEVICE, 0,
					&devstat);
			if (status) {
				dev_dbg(&udev->dev, "get status %d ?\n", status);
				goto loop_disable;
			}
			if ((devstat & (1 << USB_DEVICE_SELF_POWERED)) == 0) {
				dev_err(&udev->dev,
					"can't connect bus-powered hub "
					"to this port\n");
				if (hub->has_indicators) {
					hub->indicator[port1-1] =
						INDICATOR_AMBER_BLINK;
					queue_delayed_work(
						system_power_efficient_wq,
						&hub->leds, 0);
				}
				status = -ENOTCONN;	/* Don't retry */
				goto loop_disable;
			}
		}

		/* check for devices running slower than they could */
		if (le16_to_cpu(udev->descriptor.bcdUSB) >= 0x0200
				&& udev->speed == USB_SPEED_FULL
				&& highspeed_hubs != 0)
			check_highspeed(hub, udev, port1);

		/* Store the parent's children[] pointer.  At this point
		 * udev becomes globally accessible, although presumably
		 * no one will look at it until hdev is unlocked.
		 */
		status = 0;

		mutex_lock(&usb_port_peer_mutex);

		/* We mustn't add new devices if the parent hub has
		 * been disconnected; we would race with the
		 * recursively_mark_NOTATTACHED() routine.
		 */
		spin_lock_irq(&device_state_lock);
		if (hdev->state == USB_STATE_NOTATTACHED)
			status = -ENOTCONN;
		else
			port_dev->child = udev;
		spin_unlock_irq(&device_state_lock);
		mutex_unlock(&usb_port_peer_mutex);

		/* Run it through the hoops (find a driver, etc) */
		if (!status) {
			status = usb_new_device(udev);
			if (status) {
				mutex_lock(&usb_port_peer_mutex);
				spin_lock_irq(&device_state_lock);
				port_dev->child = NULL;
				spin_unlock_irq(&device_state_lock);
				mutex_unlock(&usb_port_peer_mutex);
			} else {
				if (hcd->usb_phy && !hdev->parent)
					usb_phy_notify_connect(hcd->usb_phy,
							udev->speed);
			}
		}

		if (status)
			goto loop_disable;

		status = hub_power_remaining(hub);
		if (status)
			dev_dbg(hub->intfdev, "%dmA power budget left\n", status);

		return;

loop_disable:
		hub_port_disable(hub, port1, 1);
loop:
		usb_ep0_reinit(udev);
		release_devnum(udev);
		hub_free_dev(udev);
		usb_put_dev(udev);
		if ((status == -ENOTCONN) || (status == -ENOTSUPP))
			break;

		/* When halfway through our retry count, power-cycle the port */
		if (i == (PORT_INIT_TRIES - 1) / 2) {
			dev_info(&port_dev->dev, "attempt power cycle\n");
			usb_hub_set_port_power(hdev, hub, port1, false);
			msleep(2 * hub_power_on_good_delay(hub));
			usb_hub_set_port_power(hdev, hub, port1, true);
			msleep(hub_power_on_good_delay(hub));
		}
	}
	if (hub->hdev->parent ||
			!hcd->driver->port_handed_over ||
			!(hcd->driver->port_handed_over)(hcd, port1)) {
		if (status != -ENOTCONN && status != -ENODEV)
			dev_err(&port_dev->dev,
					"unable to enumerate USB device\n");
	}

done:
	hub_port_disable(hub, port1, 1);
	if (hcd->driver->relinquish_port && !hub->hdev->parent) {
		if (status != -ENOTCONN && status != -ENODEV)
			hcd->driver->relinquish_port(hcd, port1);
	}
}

/* Handle physical or logical connection change events.
 * This routine is called when:
 *	a port connection-change occurs;
 *	a port enable-change occurs (often caused by EMI);
 *	usb_reset_and_verify_device() encounters changed descriptors (as from
 *		a firmware download)
 * caller already locked the hub
 */
static void hub_port_connect_change(struct usb_hub *hub, int port1,
					u16 portstatus, u16 portchange)
		__must_hold(&port_dev->status_lock)
{
	struct usb_port *port_dev = hub->ports[port1 - 1];
	struct usb_device *udev = port_dev->child;
	struct usb_device_descriptor descriptor;
	int status = -ENODEV;
	int retval;

	dev_dbg(&port_dev->dev, "status %04x, change %04x, %s\n", portstatus,
			portchange, portspeed(hub, portstatus));

	if (hub->has_indicators) {
		set_port_led(hub, port1, HUB_LED_AUTO);
		hub->indicator[port1-1] = INDICATOR_AUTO;
	}

#ifdef	CONFIG_USB_OTG
	/* during HNP, don't repeat the debounce */
	if (hub->hdev->bus->is_b_host)
		portchange &= ~(USB_PORT_STAT_C_CONNECTION |
				USB_PORT_STAT_C_ENABLE);
#endif

	/* Try to resuscitate an existing device */
	if ((portstatus & USB_PORT_STAT_CONNECTION) && udev &&
			udev->state != USB_STATE_NOTATTACHED) {
		if (portstatus & USB_PORT_STAT_ENABLE) {
			/*
			 * USB-3 connections are initialized automatically by
			 * the hostcontroller hardware. Therefore check for
			 * changed device descriptors before resuscitating the
			 * device.
			 */
			descriptor = udev->descriptor;
			retval = usb_get_device_descriptor(udev,
					sizeof(udev->descriptor));
			if (retval < 0) {
				dev_dbg(&udev->dev,
						"can't read device descriptor %d\n",
						retval);
			} else {
				if (descriptors_changed(udev, &descriptor,
						udev->bos)) {
					dev_dbg(&udev->dev,
							"device descriptor has changed\n");
					/* for disconnect() calls */
					udev->descriptor = descriptor;
				} else {
					status = 0; /* Nothing to do */
				}
			}
#ifdef CONFIG_PM
		} else if (udev->state == USB_STATE_SUSPENDED &&
				udev->persist_enabled) {
			/* For a suspended device, treat this as a
			 * remote wakeup event.
			 */
			usb_unlock_port(port_dev);
			status = usb_remote_wakeup(udev);
			usb_lock_port(port_dev);
#endif
		} else {
			/* Don't resuscitate */;
		}
	}
	clear_bit(port1, hub->change_bits);

	/* successfully revalidated the connection */
	if (status == 0)
		return;

	usb_unlock_port(port_dev);
	hub_port_connect(hub, port1, portstatus, portchange);
	usb_lock_port(port_dev);
}

/* Handle notifying userspace about hub over-current events */
static void port_over_current_notify(struct usb_port *port_dev)
{
	char *envp[3];
	struct device *hub_dev;
	char *port_dev_path;

	sysfs_notify(&port_dev->dev.kobj, NULL, "over_current_count");

	hub_dev = port_dev->dev.parent;

	if (!hub_dev)
		return;

	port_dev_path = kobject_get_path(&port_dev->dev.kobj, GFP_KERNEL);
	if (!port_dev_path)
		return;

	envp[0] = kasprintf(GFP_KERNEL, "OVER_CURRENT_PORT=%s", port_dev_path);
	if (!envp[0])
		goto exit_path;

	envp[1] = kasprintf(GFP_KERNEL, "OVER_CURRENT_COUNT=%u",
			port_dev->over_current_count);
	if (!envp[1])
		goto exit;

	envp[2] = NULL;
	kobject_uevent_env(&hub_dev->kobj, KOBJ_CHANGE, envp);

	kfree(envp[1]);
exit:
	kfree(envp[0]);
exit_path:
	kfree(port_dev_path);
}

static void port_event(struct usb_hub *hub, int port1)
		__must_hold(&port_dev->status_lock)
{
	int connect_change;
	struct usb_port *port_dev = hub->ports[port1 - 1];
	struct usb_device *udev = port_dev->child;
	struct usb_device *hdev = hub->hdev;
	u16 portstatus, portchange;

	connect_change = test_bit(port1, hub->change_bits);
	clear_bit(port1, hub->event_bits);
	clear_bit(port1, hub->wakeup_bits);

	if (hub_port_status(hub, port1, &portstatus, &portchange) < 0)
		return;

	if (portchange & USB_PORT_STAT_C_CONNECTION) {
		usb_clear_port_feature(hdev, port1, USB_PORT_FEAT_C_CONNECTION);
		connect_change = 1;
	}

	if (portchange & USB_PORT_STAT_C_ENABLE) {
		if (!connect_change)
			dev_dbg(&port_dev->dev, "enable change, status %08x\n",
					portstatus);
		usb_clear_port_feature(hdev, port1, USB_PORT_FEAT_C_ENABLE);

		/*
		 * EM interference sometimes causes badly shielded USB devices
		 * to be shutdown by the hub, this hack enables them again.
		 * Works at least with mouse driver.
		 */
		if (!(portstatus & USB_PORT_STAT_ENABLE)
		    && !connect_change && udev) {
			dev_err(&port_dev->dev, "disabled by hub (EMI?), re-enabling...\n");
			connect_change = 1;
		}
	}

	if (portchange & USB_PORT_STAT_C_OVERCURRENT) {
		u16 status = 0, unused;
		port_dev->over_current_count++;
		port_over_current_notify(port_dev);

		dev_dbg(&port_dev->dev, "over-current change #%u\n",
			port_dev->over_current_count);
		usb_clear_port_feature(hdev, port1,
				USB_PORT_FEAT_C_OVER_CURRENT);
		msleep(100);	/* Cool down */
		hub_power_on(hub, true);
		hub_port_status(hub, port1, &status, &unused);
		if (status & USB_PORT_STAT_OVERCURRENT)
			dev_err(&port_dev->dev, "over-current condition\n");
	}

	if (portchange & USB_PORT_STAT_C_RESET) {
		dev_dbg(&port_dev->dev, "reset change\n");
		usb_clear_port_feature(hdev, port1, USB_PORT_FEAT_C_RESET);
	}
	if ((portchange & USB_PORT_STAT_C_BH_RESET)
	    && hub_is_superspeed(hdev)) {
		dev_dbg(&port_dev->dev, "warm reset change\n");
		usb_clear_port_feature(hdev, port1,
				USB_PORT_FEAT_C_BH_PORT_RESET);
	}
	if (portchange & USB_PORT_STAT_C_LINK_STATE) {
		dev_dbg(&port_dev->dev, "link state change\n");
		usb_clear_port_feature(hdev, port1,
				USB_PORT_FEAT_C_PORT_LINK_STATE);
	}
	if (portchange & USB_PORT_STAT_C_CONFIG_ERROR) {
		dev_warn(&port_dev->dev, "config error\n");
		usb_clear_port_feature(hdev, port1,
				USB_PORT_FEAT_C_PORT_CONFIG_ERROR);
	}

	/* skip port actions that require the port to be powered on */
	if (!pm_runtime_active(&port_dev->dev))
		return;

	if (hub_handle_remote_wakeup(hub, port1, portstatus, portchange))
		connect_change = 1;

	/*
	 * Warm reset a USB3 protocol port if it's in
	 * SS.Inactive state.
	 */
	if (hub_port_warm_reset_required(hub, port1, portstatus)) {
		dev_dbg(&port_dev->dev, "do warm reset\n");
		if (!udev || !(portstatus & USB_PORT_STAT_CONNECTION)
				|| udev->state == USB_STATE_NOTATTACHED) {
			if (hub_port_reset(hub, port1, NULL,
					HUB_BH_RESET_TIME, true) < 0)
				hub_port_disable(hub, port1, 1);
		} else {
			usb_unlock_port(port_dev);
			usb_lock_device(udev);
			usb_reset_device(udev);
			usb_unlock_device(udev);
			usb_lock_port(port_dev);
			connect_change = 0;
		}
	}

	if (connect_change)
		hub_port_connect_change(hub, port1, portstatus, portchange);
}

static void hub_event(struct work_struct *work)
{
	struct usb_device *hdev;
	struct usb_interface *intf;
	struct usb_hub *hub;
	struct device *hub_dev;
	u16 hubstatus;
	u16 hubchange;
	int i, ret;

	hub = container_of(work, struct usb_hub, events);
	hdev = hub->hdev;
	hub_dev = hub->intfdev;
	intf = to_usb_interface(hub_dev);

	kcov_remote_start_usb((u64)hdev->bus->busnum);

	dev_dbg(hub_dev, "state %d ports %d chg %04x evt %04x\n",
			hdev->state, hdev->maxchild,
			/* NOTE: expects max 15 ports... */
			(u16) hub->change_bits[0],
			(u16) hub->event_bits[0]);

	/* Lock the device, then check to see if we were
	 * disconnected while waiting for the lock to succeed. */
	usb_lock_device(hdev);
	if (unlikely(hub->disconnected))
		goto out_hdev_lock;

	/* If the hub has died, clean up after it */
	if (hdev->state == USB_STATE_NOTATTACHED) {
		hub->error = -ENODEV;
		hub_quiesce(hub, HUB_DISCONNECT);
		goto out_hdev_lock;
	}

	/* Autoresume */
	ret = usb_autopm_get_interface(intf);
	if (ret) {
		dev_dbg(hub_dev, "Can't autoresume: %d\n", ret);
		goto out_hdev_lock;
	}

	/* If this is an inactive hub, do nothing */
	if (hub->quiescing)
		goto out_autopm;

	if (hub->error) {
		dev_dbg(hub_dev, "resetting for error %d\n", hub->error);

		ret = usb_reset_device(hdev);
		if (ret) {
			dev_dbg(hub_dev, "error resetting hub: %d\n", ret);
			goto out_autopm;
		}

		hub->nerrors = 0;
		hub->error = 0;
	}

	/* deal with port status changes */
	for (i = 1; i <= hdev->maxchild; i++) {
		struct usb_port *port_dev = hub->ports[i - 1];

		if (test_bit(i, hub->event_bits)
				|| test_bit(i, hub->change_bits)
				|| test_bit(i, hub->wakeup_bits)) {
			/*
			 * The get_noresume and barrier ensure that if
			 * the port was in the process of resuming, we
			 * flush that work and keep the port active for
			 * the duration of the port_event().  However,
			 * if the port is runtime pm suspended
			 * (powered-off), we leave it in that state, run
			 * an abbreviated port_event(), and move on.
			 */
			pm_runtime_get_noresume(&port_dev->dev);
			pm_runtime_barrier(&port_dev->dev);
			usb_lock_port(port_dev);
			port_event(hub, i);
			usb_unlock_port(port_dev);
			pm_runtime_put_sync(&port_dev->dev);
		}
	}

	/* deal with hub status changes */
	if (test_and_clear_bit(0, hub->event_bits) == 0)
		;	/* do nothing */
	else if (hub_hub_status(hub, &hubstatus, &hubchange) < 0)
		dev_err(hub_dev, "get_hub_status failed\n");
	else {
		if (hubchange & HUB_CHANGE_LOCAL_POWER) {
			dev_dbg(hub_dev, "power change\n");
			clear_hub_feature(hdev, C_HUB_LOCAL_POWER);
			if (hubstatus & HUB_STATUS_LOCAL_POWER)
				/* FIXME: Is this always true? */
				hub->limited_power = 1;
			else
				hub->limited_power = 0;
		}
		if (hubchange & HUB_CHANGE_OVERCURRENT) {
			u16 status = 0;
			u16 unused;

			dev_dbg(hub_dev, "over-current change\n");
			clear_hub_feature(hdev, C_HUB_OVER_CURRENT);
			msleep(500);	/* Cool down */
			hub_power_on(hub, true);
			hub_hub_status(hub, &status, &unused);
			if (status & HUB_STATUS_OVERCURRENT)
				dev_err(hub_dev, "over-current condition\n");
		}
	}

out_autopm:
	/* Balance the usb_autopm_get_interface() above */
	usb_autopm_put_interface_no_suspend(intf);
out_hdev_lock:
	usb_unlock_device(hdev);

	/* Balance the stuff in kick_hub_wq() and allow autosuspend */
	usb_autopm_put_interface(intf);
	kref_put(&hub->kref, hub_release);

	kcov_remote_stop();
}

static const struct usb_device_id hub_id_table[] = {
    { .match_flags = USB_DEVICE_ID_MATCH_VENDOR
                   | USB_DEVICE_ID_MATCH_PRODUCT
                   | USB_DEVICE_ID_MATCH_INT_CLASS,
      .idVendor = USB_VENDOR_SMSC,
      .idProduct = USB_PRODUCT_USB5534B,
      .bInterfaceClass = USB_CLASS_HUB,
      .driver_info = HUB_QUIRK_DISABLE_AUTOSUSPEND},
    { .match_flags = USB_DEVICE_ID_MATCH_VENDOR
			| USB_DEVICE_ID_MATCH_INT_CLASS,
      .idVendor = USB_VENDOR_GENESYS_LOGIC,
      .bInterfaceClass = USB_CLASS_HUB,
      .driver_info = HUB_QUIRK_CHECK_PORT_AUTOSUSPEND},
    { .match_flags = USB_DEVICE_ID_MATCH_DEV_CLASS,
      .bDeviceClass = USB_CLASS_HUB},
    { .match_flags = USB_DEVICE_ID_MATCH_INT_CLASS,
      .bInterfaceClass = USB_CLASS_HUB},
    { }						/* Terminating entry */
};

MODULE_DEVICE_TABLE(usb, hub_id_table);

static struct usb_driver hub_driver = {
	.name =		"hub",
	.probe =	hub_probe,
	.disconnect =	hub_disconnect,
	.suspend =	hub_suspend,
	.resume =	hub_resume,
	.reset_resume =	hub_reset_resume,
	.pre_reset =	hub_pre_reset,
	.post_reset =	hub_post_reset,
	.unlocked_ioctl = hub_ioctl,
	.id_table =	hub_id_table,
	.supports_autosuspend =	1,
};

int usb_hub_init(void)
{
	if (usb_register(&hub_driver) < 0) {
		printk(KERN_ERR "%s: can't register hub driver\n",
			usbcore_name);
		return -1;
	}

	/*
	 * The workqueue needs to be freezable to avoid interfering with
	 * USB-PERSIST port handover. Otherwise it might see that a full-speed
	 * device was gone before the EHCI controller had handed its port
	 * over to the companion full-speed controller.
	 */
	hub_wq = alloc_workqueue("usb_hub_wq", WQ_FREEZABLE, 0);
	if (hub_wq)
		return 0;

	/* Fall through if kernel_thread failed */
	usb_deregister(&hub_driver);
	pr_err("%s: can't allocate workqueue for usb hub\n", usbcore_name);

	return -1;
}

void usb_hub_cleanup(void)
{
	destroy_workqueue(hub_wq);

	/*
	 * Hub resources are freed for us by usb_deregister. It calls
	 * usb_driver_purge on every device which in turn calls that
	 * devices disconnect function if it is using this driver.
	 * The hub_disconnect function takes care of releasing the
	 * individual hub resources. -greg
	 */
	usb_deregister(&hub_driver);
} /* usb_hub_cleanup() */

/**
 * usb_reset_and_verify_device - perform a USB port reset to reinitialize a device
 * @udev: device to reset (not in SUSPENDED or NOTATTACHED state)
 *
 * WARNING - don't use this routine to reset a composite device
 * (one with multiple interfaces owned by separate drivers)!
 * Use usb_reset_device() instead.
 *
 * Do a port reset, reassign the device's address, and establish its
 * former operating configuration.  If the reset fails, or the device's
 * descriptors change from their values before the reset, or the original
 * configuration and altsettings cannot be restored, a flag will be set
 * telling hub_wq to pretend the device has been disconnected and then
 * re-connected.  All drivers will be unbound, and the device will be
 * re-enumerated and probed all over again.
 *
 * Return: 0 if the reset succeeded, -ENODEV if the device has been
 * flagged for logical disconnection, or some other negative error code
 * if the reset wasn't even attempted.
 *
 * Note:
 * The caller must own the device lock and the port lock, the latter is
 * taken by usb_reset_device().  For example, it's safe to use
 * usb_reset_device() from a driver probe() routine after downloading
 * new firmware.  For calls that might not occur during probe(), drivers
 * should lock the device using usb_lock_device_for_reset().
 *
 * Locking exception: This routine may also be called from within an
 * autoresume handler.  Such usage won't conflict with other tasks
 * holding the device lock because these tasks should always call
 * usb_autopm_resume_device(), thereby preventing any unwanted
 * autoresume.  The autoresume handler is expected to have already
 * acquired the port lock before calling this routine.
 */
static int usb_reset_and_verify_device(struct usb_device *udev)
{
	struct usb_device		*parent_hdev = udev->parent;
	struct usb_hub			*parent_hub;
	struct usb_hcd			*hcd = bus_to_hcd(udev->bus);
	struct usb_device_descriptor	descriptor = udev->descriptor;
	struct usb_host_bos		*bos;
	int				i, j, ret = 0;
	int				port1 = udev->portnum;

	if (udev->state == USB_STATE_NOTATTACHED ||
			udev->state == USB_STATE_SUSPENDED) {
		dev_dbg(&udev->dev, "device reset not allowed in state %d\n",
				udev->state);
		return -EINVAL;
	}

	if (!parent_hdev)
		return -EISDIR;

	parent_hub = usb_hub_to_struct_hub(parent_hdev);

	/* Disable USB2 hardware LPM.
	 * It will be re-enabled by the enumeration process.
	 */
	usb_disable_usb2_hardware_lpm(udev);

	/* Disable LPM while we reset the device and reinstall the alt settings.
	 * Device-initiated LPM, and system exit latency settings are cleared
	 * when the device is reset, so we have to set them up again.
	 */
	ret = usb_unlocked_disable_lpm(udev);
	if (ret) {
		dev_err(&udev->dev, "%s Failed to disable LPM\n", __func__);
		goto re_enumerate_no_bos;
	}

	bos = udev->bos;
	udev->bos = NULL;

	for (i = 0; i < PORT_INIT_TRIES; ++i) {

		/* ep0 maxpacket size may change; let the HCD know about it.
		 * Other endpoints will be handled by re-enumeration. */
		usb_ep0_reinit(udev);
		ret = hub_port_init(parent_hub, udev, port1, i);
		if (ret >= 0 || ret == -ENOTCONN || ret == -ENODEV)
			break;
	}

	if (ret < 0)
		goto re_enumerate;

	/* Device might have changed firmware (DFU or similar) */
	if (descriptors_changed(udev, &descriptor, bos)) {
		dev_info(&udev->dev, "device firmware changed\n");
		udev->descriptor = descriptor;	/* for disconnect() calls */
		goto re_enumerate;
	}

	/* Restore the device's previous configuration */
	if (!udev->actconfig)
		goto done;

	mutex_lock(hcd->bandwidth_mutex);
	ret = usb_hcd_alloc_bandwidth(udev, udev->actconfig, NULL, NULL);
	if (ret < 0) {
		dev_warn(&udev->dev,
				"Busted HC?  Not enough HCD resources for "
				"old configuration.\n");
		mutex_unlock(hcd->bandwidth_mutex);
		goto re_enumerate;
	}
	ret = usb_control_msg(udev, usb_sndctrlpipe(udev, 0),
			USB_REQ_SET_CONFIGURATION, 0,
			udev->actconfig->desc.bConfigurationValue, 0,
			NULL, 0, USB_CTRL_SET_TIMEOUT);
	if (ret < 0) {
		dev_err(&udev->dev,
			"can't restore configuration #%d (error=%d)\n",
			udev->actconfig->desc.bConfigurationValue, ret);
		mutex_unlock(hcd->bandwidth_mutex);
		goto re_enumerate;
	}
	mutex_unlock(hcd->bandwidth_mutex);
	usb_set_device_state(udev, USB_STATE_CONFIGURED);

	/* Put interfaces back into the same altsettings as before.
	 * Don't bother to send the Set-Interface request for interfaces
	 * that were already in altsetting 0; besides being unnecessary,
	 * many devices can't handle it.  Instead just reset the host-side
	 * endpoint state.
	 */
	for (i = 0; i < udev->actconfig->desc.bNumInterfaces; i++) {
		struct usb_host_config *config = udev->actconfig;
		struct usb_interface *intf = config->interface[i];
		struct usb_interface_descriptor *desc;

		desc = &intf->cur_altsetting->desc;
		if (desc->bAlternateSetting == 0) {
			usb_disable_interface(udev, intf, true);
			usb_enable_interface(udev, intf, true);
			ret = 0;
		} else {
			/* Let the bandwidth allocation function know that this
			 * device has been reset, and it will have to use
			 * alternate setting 0 as the current alternate setting.
			 */
			intf->resetting_device = 1;
			ret = usb_set_interface(udev, desc->bInterfaceNumber,
					desc->bAlternateSetting);
			intf->resetting_device = 0;
		}
		if (ret < 0) {
			dev_err(&udev->dev, "failed to restore interface %d "
				"altsetting %d (error=%d)\n",
				desc->bInterfaceNumber,
				desc->bAlternateSetting,
				ret);
			goto re_enumerate;
		}
		/* Resetting also frees any allocated streams */
		for (j = 0; j < intf->cur_altsetting->desc.bNumEndpoints; j++)
			intf->cur_altsetting->endpoint[j].streams = 0;
	}

done:
	/* Now that the alt settings are re-installed, enable LTM and LPM. */
	usb_enable_usb2_hardware_lpm(udev);
	usb_unlocked_enable_lpm(udev);
	usb_enable_ltm(udev);
	usb_release_bos_descriptor(udev);
	udev->bos = bos;
	return 0;

re_enumerate:
	usb_release_bos_descriptor(udev);
	udev->bos = bos;
re_enumerate_no_bos:
	/* LPM state doesn't matter when we're about to destroy the device. */
	hub_port_logical_disconnect(parent_hub, port1);
	return -ENODEV;
}

/**
 * usb_reset_device - warn interface drivers and perform a USB port reset
 * @udev: device to reset (not in NOTATTACHED state)
 *
 * Warns all drivers bound to registered interfaces (using their pre_reset
 * method), performs the port reset, and then lets the drivers know that
 * the reset is over (using their post_reset method).
 *
 * Return: The same as for usb_reset_and_verify_device().
 *
 * Note:
 * The caller must own the device lock.  For example, it's safe to use
 * this from a driver probe() routine after downloading new firmware.
 * For calls that might not occur during probe(), drivers should lock
 * the device using usb_lock_device_for_reset().
 *
 * If an interface is currently being probed or disconnected, we assume
 * its driver knows how to handle resets.  For all other interfaces,
 * if the driver doesn't have pre_reset and post_reset methods then
 * we attempt to unbind it and rebind afterward.
 */
int usb_reset_device(struct usb_device *udev)
{
	int ret;
	int i;
	unsigned int noio_flag;
	struct usb_port *port_dev;
	struct usb_host_config *config = udev->actconfig;
	struct usb_hub *hub = usb_hub_to_struct_hub(udev->parent);

	if (udev->state == USB_STATE_NOTATTACHED) {
		dev_dbg(&udev->dev, "device reset not allowed in state %d\n",
				udev->state);
		return -EINVAL;
	}

	if (!udev->parent) {
		/* this requires hcd-specific logic; see ohci_restart() */
		dev_dbg(&udev->dev, "%s for root hub!\n", __func__);
		return -EISDIR;
	}

	port_dev = hub->ports[udev->portnum - 1];

	/*
	 * Don't allocate memory with GFP_KERNEL in current
	 * context to avoid possible deadlock if usb mass
	 * storage interface or usbnet interface(iSCSI case)
	 * is included in current configuration. The easist
	 * approach is to do it for every device reset,
	 * because the device 'memalloc_noio' flag may have
	 * not been set before reseting the usb device.
	 */
	noio_flag = memalloc_noio_save();

	/* Prevent autosuspend during the reset */
	usb_autoresume_device(udev);

	if (config) {
		for (i = 0; i < config->desc.bNumInterfaces; ++i) {
			struct usb_interface *cintf = config->interface[i];
			struct usb_driver *drv;
			int unbind = 0;

			if (cintf->dev.driver) {
				drv = to_usb_driver(cintf->dev.driver);
				if (drv->pre_reset && drv->post_reset)
					unbind = (drv->pre_reset)(cintf);
				else if (cintf->condition ==
						USB_INTERFACE_BOUND)
					unbind = 1;
				if (unbind)
					usb_forced_unbind_intf(cintf);
			}
		}
	}

	usb_lock_port(port_dev);
	ret = usb_reset_and_verify_device(udev);
	usb_unlock_port(port_dev);

	if (config) {
		for (i = config->desc.bNumInterfaces - 1; i >= 0; --i) {
			struct usb_interface *cintf = config->interface[i];
			struct usb_driver *drv;
			int rebind = cintf->needs_binding;

			if (!rebind && cintf->dev.driver) {
				drv = to_usb_driver(cintf->dev.driver);
				if (drv->post_reset)
					rebind = (drv->post_reset)(cintf);
				else if (cintf->condition ==
						USB_INTERFACE_BOUND)
					rebind = 1;
				if (rebind)
					cintf->needs_binding = 1;
			}
		}

		/* If the reset failed, hub_wq will unbind drivers later */
		if (ret == 0)
			usb_unbind_and_rebind_marked_interfaces(udev);
	}

	usb_autosuspend_device(udev);
	memalloc_noio_restore(noio_flag);
	return ret;
}
EXPORT_SYMBOL_GPL(usb_reset_device);


/**
 * usb_queue_reset_device - Reset a USB device from an atomic context
 * @iface: USB interface belonging to the device to reset
 *
 * This function can be used to reset a USB device from an atomic
 * context, where usb_reset_device() won't work (as it blocks).
 *
 * Doing a reset via this method is functionally equivalent to calling
 * usb_reset_device(), except for the fact that it is delayed to a
 * workqueue. This means that any drivers bound to other interfaces
 * might be unbound, as well as users from usbfs in user space.
 *
 * Corner cases:
 *
 * - Scheduling two resets at the same time from two different drivers
 *   attached to two different interfaces of the same device is
 *   possible; depending on how the driver attached to each interface
 *   handles ->pre_reset(), the second reset might happen or not.
 *
 * - If the reset is delayed so long that the interface is unbound from
 *   its driver, the reset will be skipped.
 *
 * - This function can be called during .probe().  It can also be called
 *   during .disconnect(), but doing so is pointless because the reset
 *   will not occur.  If you really want to reset the device during
 *   .disconnect(), call usb_reset_device() directly -- but watch out
 *   for nested unbinding issues!
 */
void usb_queue_reset_device(struct usb_interface *iface)
{
	if (schedule_work(&iface->reset_ws))
		usb_get_intf(iface);
}
EXPORT_SYMBOL_GPL(usb_queue_reset_device);

/**
 * usb_hub_find_child - Get the pointer of child device
 * attached to the port which is specified by @port1.
 * @hdev: USB device belonging to the usb hub
 * @port1: port num to indicate which port the child device
 *	is attached to.
 *
 * USB drivers call this function to get hub's child device
 * pointer.
 *
 * Return: %NULL if input param is invalid and
 * child's usb_device pointer if non-NULL.
 */
struct usb_device *usb_hub_find_child(struct usb_device *hdev,
		int port1)
{
	struct usb_hub *hub = usb_hub_to_struct_hub(hdev);

	if (port1 < 1 || port1 > hdev->maxchild)
		return NULL;
	return hub->ports[port1 - 1]->child;
}
EXPORT_SYMBOL_GPL(usb_hub_find_child);

void usb_hub_adjust_deviceremovable(struct usb_device *hdev,
		struct usb_hub_descriptor *desc)
{
	struct usb_hub *hub = usb_hub_to_struct_hub(hdev);
	enum usb_port_connect_type connect_type;
	int i;

	if (!hub)
		return;

	if (!hub_is_superspeed(hdev)) {
		for (i = 1; i <= hdev->maxchild; i++) {
			struct usb_port *port_dev = hub->ports[i - 1];

			connect_type = port_dev->connect_type;
			if (connect_type == USB_PORT_CONNECT_TYPE_HARD_WIRED) {
				u8 mask = 1 << (i%8);

				if (!(desc->u.hs.DeviceRemovable[i/8] & mask)) {
					dev_dbg(&port_dev->dev, "DeviceRemovable is changed to 1 according to platform information.\n");
					desc->u.hs.DeviceRemovable[i/8]	|= mask;
				}
			}
		}
	} else {
		u16 port_removable = le16_to_cpu(desc->u.ss.DeviceRemovable);

		for (i = 1; i <= hdev->maxchild; i++) {
			struct usb_port *port_dev = hub->ports[i - 1];

			connect_type = port_dev->connect_type;
			if (connect_type == USB_PORT_CONNECT_TYPE_HARD_WIRED) {
				u16 mask = 1 << i;

				if (!(port_removable & mask)) {
					dev_dbg(&port_dev->dev, "DeviceRemovable is changed to 1 according to platform information.\n");
					port_removable |= mask;
				}
			}
		}

		desc->u.ss.DeviceRemovable = cpu_to_le16(port_removable);
	}
}

#ifdef CONFIG_ACPI
/**
 * usb_get_hub_port_acpi_handle - Get the usb port's acpi handle
 * @hdev: USB device belonging to the usb hub
 * @port1: port num of the port
 *
 * Return: Port's acpi handle if successful, %NULL if params are
 * invalid.
 */
acpi_handle usb_get_hub_port_acpi_handle(struct usb_device *hdev,
	int port1)
{
	struct usb_hub *hub = usb_hub_to_struct_hub(hdev);

	if (!hub)
		return NULL;

	return ACPI_HANDLE(&hub->ports[port1 - 1]->dev);
}
#endif<|MERGE_RESOLUTION|>--- conflicted
+++ resolved
@@ -2690,17 +2690,10 @@
 
 	if (!ssp_cap)
 		goto out;
-<<<<<<< HEAD
 
 	speed_id = ext_portstatus & USB_EXT_PORT_STAT_RX_SPEED_ID;
 	lanes = USB_EXT_PORT_RX_LANES(ext_portstatus) + 1;
 
-=======
-
-	speed_id = ext_portstatus & USB_EXT_PORT_STAT_RX_SPEED_ID;
-	lanes = USB_EXT_PORT_RX_LANES(ext_portstatus) + 1;
-
->>>>>>> 8e0eb2fb
 	ssac = le32_to_cpu(ssp_cap->bmAttributes) &
 		USB_SSP_SUBLINK_SPEED_ATTRIBS;
 
