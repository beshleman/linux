--- conflicted
+++ resolved
@@ -154,10 +154,7 @@
 	{ .compatible = "marvell,88E1111", },
 	{ .compatible = "marvell,88e1116", },
 	{ .compatible = "marvell,88e1118", },
-<<<<<<< HEAD
-=======
 	{ .compatible = "marvell,88e1145", },
->>>>>>> 125234dc
 	{ .compatible = "marvell,88e1149r", },
 	{ .compatible = "marvell,88e1310", },
 	{ .compatible = "marvell,88E1510", },
