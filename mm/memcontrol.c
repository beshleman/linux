/* memcontrol.c - Memory Controller
 *
 * Copyright IBM Corporation, 2007
 * Author Balbir Singh <balbir@linux.vnet.ibm.com>
 *
 * Copyright 2007 OpenVZ SWsoft Inc
 * Author: Pavel Emelianov <xemul@openvz.org>
 *
 * Memory thresholds
 * Copyright (C) 2009 Nokia Corporation
 * Author: Kirill A. Shutemov
 *
 * Kernel Memory Controller
 * Copyright (C) 2012 Parallels Inc. and Google Inc.
 * Authors: Glauber Costa and Suleiman Souhlal
 *
 * Native page reclaim
 * Charge lifetime sanitation
 * Lockless page tracking & accounting
 * Unified hierarchy configuration model
 * Copyright (C) 2015 Red Hat, Inc., Johannes Weiner
 *
 * This program is free software; you can redistribute it and/or modify
 * it under the terms of the GNU General Public License as published by
 * the Free Software Foundation; either version 2 of the License, or
 * (at your option) any later version.
 *
 * This program is distributed in the hope that it will be useful,
 * but WITHOUT ANY WARRANTY; without even the implied warranty of
 * MERCHANTABILITY or FITNESS FOR A PARTICULAR PURPOSE.  See the
 * GNU General Public License for more details.
 */

#include <linux/page_counter.h>
#include <linux/memcontrol.h>
#include <linux/cgroup.h>
#include <linux/mm.h>
#include <linux/sched/mm.h>
#include <linux/shmem_fs.h>
#include <linux/hugetlb.h>
#include <linux/pagemap.h>
#include <linux/smp.h>
#include <linux/page-flags.h>
#include <linux/backing-dev.h>
#include <linux/bit_spinlock.h>
#include <linux/rcupdate.h>
#include <linux/limits.h>
#include <linux/export.h>
#include <linux/mutex.h>
#include <linux/rbtree.h>
#include <linux/slab.h>
#include <linux/swap.h>
#include <linux/swapops.h>
#include <linux/spinlock.h>
#include <linux/eventfd.h>
#include <linux/poll.h>
#include <linux/sort.h>
#include <linux/fs.h>
#include <linux/seq_file.h>
#include <linux/vmpressure.h>
#include <linux/mm_inline.h>
#include <linux/swap_cgroup.h>
#include <linux/cpu.h>
#include <linux/oom.h>
#include <linux/lockdep.h>
#include <linux/file.h>
#include <linux/tracehook.h>
#include "internal.h"
#include <net/sock.h>
#include <net/ip.h>
#include "slab.h"

#include <linux/uaccess.h>

#include <trace/events/vmscan.h>

struct cgroup_subsys memory_cgrp_subsys __read_mostly;
EXPORT_SYMBOL(memory_cgrp_subsys);

struct mem_cgroup *root_mem_cgroup __read_mostly;

#define MEM_CGROUP_RECLAIM_RETRIES	5

/* Socket memory accounting disabled? */
static bool cgroup_memory_nosocket;

/* Kernel memory accounting disabled? */
static bool cgroup_memory_nokmem;

/* Whether the swap controller is active */
#ifdef CONFIG_MEMCG_SWAP
int do_swap_account __read_mostly;
#else
#define do_swap_account		0
#endif

/* Whether legacy memory+swap accounting is active */
static bool do_memsw_account(void)
{
	return !cgroup_subsys_on_dfl(memory_cgrp_subsys) && do_swap_account;
}

static const char *const mem_cgroup_lru_names[] = {
	"inactive_anon",
	"active_anon",
	"inactive_file",
	"active_file",
	"unevictable",
};

#define THRESHOLDS_EVENTS_TARGET 128
#define SOFTLIMIT_EVENTS_TARGET 1024
#define NUMAINFO_EVENTS_TARGET	1024

/*
 * Cgroups above their limits are maintained in a RB-Tree, independent of
 * their hierarchy representation
 */

struct mem_cgroup_tree_per_node {
	struct rb_root rb_root;
	struct rb_node *rb_rightmost;
	spinlock_t lock;
};

struct mem_cgroup_tree {
	struct mem_cgroup_tree_per_node *rb_tree_per_node[MAX_NUMNODES];
};

static struct mem_cgroup_tree soft_limit_tree __read_mostly;

/* for OOM */
struct mem_cgroup_eventfd_list {
	struct list_head list;
	struct eventfd_ctx *eventfd;
};

/*
 * cgroup_event represents events which userspace want to receive.
 */
struct mem_cgroup_event {
	/*
	 * memcg which the event belongs to.
	 */
	struct mem_cgroup *memcg;
	/*
	 * eventfd to signal userspace about the event.
	 */
	struct eventfd_ctx *eventfd;
	/*
	 * Each of these stored in a list by the cgroup.
	 */
	struct list_head list;
	/*
	 * register_event() callback will be used to add new userspace
	 * waiter for changes related to this event.  Use eventfd_signal()
	 * on eventfd to send notification to userspace.
	 */
	int (*register_event)(struct mem_cgroup *memcg,
			      struct eventfd_ctx *eventfd, const char *args);
	/*
	 * unregister_event() callback will be called when userspace closes
	 * the eventfd or on cgroup removing.  This callback must be set,
	 * if you want provide notification functionality.
	 */
	void (*unregister_event)(struct mem_cgroup *memcg,
				 struct eventfd_ctx *eventfd);
	/*
	 * All fields below needed to unregister event when
	 * userspace closes eventfd.
	 */
	poll_table pt;
	wait_queue_head_t *wqh;
	wait_queue_entry_t wait;
	struct work_struct remove;
};

static void mem_cgroup_threshold(struct mem_cgroup *memcg);
static void mem_cgroup_oom_notify(struct mem_cgroup *memcg);

/* Stuffs for move charges at task migration. */
/*
 * Types of charges to be moved.
 */
#define MOVE_ANON	0x1U
#define MOVE_FILE	0x2U
#define MOVE_MASK	(MOVE_ANON | MOVE_FILE)

/* "mc" and its members are protected by cgroup_mutex */
static struct move_charge_struct {
	spinlock_t	  lock; /* for from, to */
	struct mm_struct  *mm;
	struct mem_cgroup *from;
	struct mem_cgroup *to;
	unsigned long flags;
	unsigned long precharge;
	unsigned long moved_charge;
	unsigned long moved_swap;
	struct task_struct *moving_task;	/* a task moving charges */
	wait_queue_head_t waitq;		/* a waitq for other context */
} mc = {
	.lock = __SPIN_LOCK_UNLOCKED(mc.lock),
	.waitq = __WAIT_QUEUE_HEAD_INITIALIZER(mc.waitq),
};

/*
 * Maximum loops in mem_cgroup_hierarchical_reclaim(), used for soft
 * limit reclaim to prevent infinite loops, if they ever occur.
 */
#define	MEM_CGROUP_MAX_RECLAIM_LOOPS		100
#define	MEM_CGROUP_MAX_SOFT_LIMIT_RECLAIM_LOOPS	2

enum charge_type {
	MEM_CGROUP_CHARGE_TYPE_CACHE = 0,
	MEM_CGROUP_CHARGE_TYPE_ANON,
	MEM_CGROUP_CHARGE_TYPE_SWAPOUT,	/* for accounting swapcache */
	MEM_CGROUP_CHARGE_TYPE_DROP,	/* a page was unused swap cache */
	NR_CHARGE_TYPE,
};

/* for encoding cft->private value on file */
enum res_type {
	_MEM,
	_MEMSWAP,
	_OOM_TYPE,
	_KMEM,
	_TCP,
};

#define MEMFILE_PRIVATE(x, val)	((x) << 16 | (val))
#define MEMFILE_TYPE(val)	((val) >> 16 & 0xffff)
#define MEMFILE_ATTR(val)	((val) & 0xffff)
/* Used for OOM nofiier */
#define OOM_CONTROL		(0)

/* Some nice accessors for the vmpressure. */
struct vmpressure *memcg_to_vmpressure(struct mem_cgroup *memcg)
{
	if (!memcg)
		memcg = root_mem_cgroup;
	return &memcg->vmpressure;
}

struct cgroup_subsys_state *vmpressure_to_css(struct vmpressure *vmpr)
{
	return &container_of(vmpr, struct mem_cgroup, vmpressure)->css;
}

static inline bool mem_cgroup_is_root(struct mem_cgroup *memcg)
{
	return (memcg == root_mem_cgroup);
}

#ifndef CONFIG_SLOB
/*
 * This will be the memcg's index in each cache's ->memcg_params.memcg_caches.
 * The main reason for not using cgroup id for this:
 *  this works better in sparse environments, where we have a lot of memcgs,
 *  but only a few kmem-limited. Or also, if we have, for instance, 200
 *  memcgs, and none but the 200th is kmem-limited, we'd have to have a
 *  200 entry array for that.
 *
 * The current size of the caches array is stored in memcg_nr_cache_ids. It
 * will double each time we have to increase it.
 */
static DEFINE_IDA(memcg_cache_ida);
int memcg_nr_cache_ids;

/* Protects memcg_nr_cache_ids */
static DECLARE_RWSEM(memcg_cache_ids_sem);

void memcg_get_cache_ids(void)
{
	down_read(&memcg_cache_ids_sem);
}

void memcg_put_cache_ids(void)
{
	up_read(&memcg_cache_ids_sem);
}

/*
 * MIN_SIZE is different than 1, because we would like to avoid going through
 * the alloc/free process all the time. In a small machine, 4 kmem-limited
 * cgroups is a reasonable guess. In the future, it could be a parameter or
 * tunable, but that is strictly not necessary.
 *
 * MAX_SIZE should be as large as the number of cgrp_ids. Ideally, we could get
 * this constant directly from cgroup, but it is understandable that this is
 * better kept as an internal representation in cgroup.c. In any case, the
 * cgrp_id space is not getting any smaller, and we don't have to necessarily
 * increase ours as well if it increases.
 */
#define MEMCG_CACHES_MIN_SIZE 4
#define MEMCG_CACHES_MAX_SIZE MEM_CGROUP_ID_MAX

/*
 * A lot of the calls to the cache allocation functions are expected to be
 * inlined by the compiler. Since the calls to memcg_kmem_get_cache are
 * conditional to this static branch, we'll have to allow modules that does
 * kmem_cache_alloc and the such to see this symbol as well
 */
DEFINE_STATIC_KEY_FALSE(memcg_kmem_enabled_key);
EXPORT_SYMBOL(memcg_kmem_enabled_key);

struct workqueue_struct *memcg_kmem_cache_wq;

#endif /* !CONFIG_SLOB */

/**
 * mem_cgroup_css_from_page - css of the memcg associated with a page
 * @page: page of interest
 *
 * If memcg is bound to the default hierarchy, css of the memcg associated
 * with @page is returned.  The returned css remains associated with @page
 * until it is released.
 *
 * If memcg is bound to a traditional hierarchy, the css of root_mem_cgroup
 * is returned.
 */
struct cgroup_subsys_state *mem_cgroup_css_from_page(struct page *page)
{
	struct mem_cgroup *memcg;

	memcg = page->mem_cgroup;

	if (!memcg || !cgroup_subsys_on_dfl(memory_cgrp_subsys))
		memcg = root_mem_cgroup;

	return &memcg->css;
}

/**
 * page_cgroup_ino - return inode number of the memcg a page is charged to
 * @page: the page
 *
 * Look up the closest online ancestor of the memory cgroup @page is charged to
 * and return its inode number or 0 if @page is not charged to any cgroup. It
 * is safe to call this function without holding a reference to @page.
 *
 * Note, this function is inherently racy, because there is nothing to prevent
 * the cgroup inode from getting torn down and potentially reallocated a moment
 * after page_cgroup_ino() returns, so it only should be used by callers that
 * do not care (such as procfs interfaces).
 */
ino_t page_cgroup_ino(struct page *page)
{
	struct mem_cgroup *memcg;
	unsigned long ino = 0;

	rcu_read_lock();
	memcg = READ_ONCE(page->mem_cgroup);
	while (memcg && !(memcg->css.flags & CSS_ONLINE))
		memcg = parent_mem_cgroup(memcg);
	if (memcg)
		ino = cgroup_ino(memcg->css.cgroup);
	rcu_read_unlock();
	return ino;
}

static struct mem_cgroup_per_node *
mem_cgroup_page_nodeinfo(struct mem_cgroup *memcg, struct page *page)
{
	int nid = page_to_nid(page);

	return memcg->nodeinfo[nid];
}

static struct mem_cgroup_tree_per_node *
soft_limit_tree_node(int nid)
{
	return soft_limit_tree.rb_tree_per_node[nid];
}

static struct mem_cgroup_tree_per_node *
soft_limit_tree_from_page(struct page *page)
{
	int nid = page_to_nid(page);

	return soft_limit_tree.rb_tree_per_node[nid];
}

static void __mem_cgroup_insert_exceeded(struct mem_cgroup_per_node *mz,
					 struct mem_cgroup_tree_per_node *mctz,
					 unsigned long new_usage_in_excess)
{
	struct rb_node **p = &mctz->rb_root.rb_node;
	struct rb_node *parent = NULL;
	struct mem_cgroup_per_node *mz_node;
	bool rightmost = true;

	if (mz->on_tree)
		return;

	mz->usage_in_excess = new_usage_in_excess;
	if (!mz->usage_in_excess)
		return;
	while (*p) {
		parent = *p;
		mz_node = rb_entry(parent, struct mem_cgroup_per_node,
					tree_node);
		if (mz->usage_in_excess < mz_node->usage_in_excess) {
			p = &(*p)->rb_left;
			rightmost = false;
		}

		/*
		 * We can't avoid mem cgroups that are over their soft
		 * limit by the same amount
		 */
		else if (mz->usage_in_excess >= mz_node->usage_in_excess)
			p = &(*p)->rb_right;
	}

	if (rightmost)
		mctz->rb_rightmost = &mz->tree_node;

	rb_link_node(&mz->tree_node, parent, p);
	rb_insert_color(&mz->tree_node, &mctz->rb_root);
	mz->on_tree = true;
}

static void __mem_cgroup_remove_exceeded(struct mem_cgroup_per_node *mz,
					 struct mem_cgroup_tree_per_node *mctz)
{
	if (!mz->on_tree)
		return;

	if (&mz->tree_node == mctz->rb_rightmost)
		mctz->rb_rightmost = rb_prev(&mz->tree_node);

	rb_erase(&mz->tree_node, &mctz->rb_root);
	mz->on_tree = false;
}

static void mem_cgroup_remove_exceeded(struct mem_cgroup_per_node *mz,
				       struct mem_cgroup_tree_per_node *mctz)
{
	unsigned long flags;

	spin_lock_irqsave(&mctz->lock, flags);
	__mem_cgroup_remove_exceeded(mz, mctz);
	spin_unlock_irqrestore(&mctz->lock, flags);
}

static unsigned long soft_limit_excess(struct mem_cgroup *memcg)
{
	unsigned long nr_pages = page_counter_read(&memcg->memory);
	unsigned long soft_limit = READ_ONCE(memcg->soft_limit);
	unsigned long excess = 0;

	if (nr_pages > soft_limit)
		excess = nr_pages - soft_limit;

	return excess;
}

static void mem_cgroup_update_tree(struct mem_cgroup *memcg, struct page *page)
{
	unsigned long excess;
	struct mem_cgroup_per_node *mz;
	struct mem_cgroup_tree_per_node *mctz;

	mctz = soft_limit_tree_from_page(page);
	if (!mctz)
		return;
	/*
	 * Necessary to update all ancestors when hierarchy is used.
	 * because their event counter is not touched.
	 */
	for (; memcg; memcg = parent_mem_cgroup(memcg)) {
		mz = mem_cgroup_page_nodeinfo(memcg, page);
		excess = soft_limit_excess(memcg);
		/*
		 * We have to update the tree if mz is on RB-tree or
		 * mem is over its softlimit.
		 */
		if (excess || mz->on_tree) {
			unsigned long flags;

			spin_lock_irqsave(&mctz->lock, flags);
			/* if on-tree, remove it */
			if (mz->on_tree)
				__mem_cgroup_remove_exceeded(mz, mctz);
			/*
			 * Insert again. mz->usage_in_excess will be updated.
			 * If excess is 0, no tree ops.
			 */
			__mem_cgroup_insert_exceeded(mz, mctz, excess);
			spin_unlock_irqrestore(&mctz->lock, flags);
		}
	}
}

static void mem_cgroup_remove_from_trees(struct mem_cgroup *memcg)
{
	struct mem_cgroup_tree_per_node *mctz;
	struct mem_cgroup_per_node *mz;
	int nid;

	for_each_node(nid) {
		mz = mem_cgroup_nodeinfo(memcg, nid);
		mctz = soft_limit_tree_node(nid);
		if (mctz)
			mem_cgroup_remove_exceeded(mz, mctz);
	}
}

static struct mem_cgroup_per_node *
__mem_cgroup_largest_soft_limit_node(struct mem_cgroup_tree_per_node *mctz)
{
	struct mem_cgroup_per_node *mz;

retry:
	mz = NULL;
	if (!mctz->rb_rightmost)
		goto done;		/* Nothing to reclaim from */

	mz = rb_entry(mctz->rb_rightmost,
		      struct mem_cgroup_per_node, tree_node);
	/*
	 * Remove the node now but someone else can add it back,
	 * we will to add it back at the end of reclaim to its correct
	 * position in the tree.
	 */
	__mem_cgroup_remove_exceeded(mz, mctz);
	if (!soft_limit_excess(mz->memcg) ||
	    !css_tryget_online(&mz->memcg->css))
		goto retry;
done:
	return mz;
}

static struct mem_cgroup_per_node *
mem_cgroup_largest_soft_limit_node(struct mem_cgroup_tree_per_node *mctz)
{
	struct mem_cgroup_per_node *mz;

	spin_lock_irq(&mctz->lock);
	mz = __mem_cgroup_largest_soft_limit_node(mctz);
	spin_unlock_irq(&mctz->lock);
	return mz;
}

/*
 * Return page count for single (non recursive) @memcg.
 *
 * Implementation Note: reading percpu statistics for memcg.
 *
 * Both of vmstat[] and percpu_counter has threshold and do periodic
 * synchronization to implement "quick" read. There are trade-off between
 * reading cost and precision of value. Then, we may have a chance to implement
 * a periodic synchronization of counter in memcg's counter.
 *
 * But this _read() function is used for user interface now. The user accounts
 * memory usage by memory cgroup and he _always_ requires exact value because
 * he accounts memory. Even if we provide quick-and-fuzzy read, we always
 * have to visit all online cpus and make sum. So, for now, unnecessary
 * synchronization is not implemented. (just implemented for cpu hotplug)
 *
 * If there are kernel internal actions which can make use of some not-exact
 * value, and reading all cpu value can be performance bottleneck in some
 * common workload, threshold and synchronization as vmstat[] should be
 * implemented.
 *
 * The parameter idx can be of type enum memcg_event_item or vm_event_item.
 */

static unsigned long memcg_sum_events(struct mem_cgroup *memcg,
				      int event)
{
	unsigned long val = 0;
	int cpu;

	for_each_possible_cpu(cpu)
		val += per_cpu(memcg->stat->events[event], cpu);
	return val;
}

static void mem_cgroup_charge_statistics(struct mem_cgroup *memcg,
					 struct page *page,
					 bool compound, int nr_pages)
{
	/*
	 * Here, RSS means 'mapped anon' and anon's SwapCache. Shmem/tmpfs is
	 * counted as CACHE even if it's on ANON LRU.
	 */
	if (PageAnon(page))
		__this_cpu_add(memcg->stat->count[MEMCG_RSS], nr_pages);
	else {
		__this_cpu_add(memcg->stat->count[MEMCG_CACHE], nr_pages);
		if (PageSwapBacked(page))
			__this_cpu_add(memcg->stat->count[NR_SHMEM], nr_pages);
	}

	if (compound) {
		VM_BUG_ON_PAGE(!PageTransHuge(page), page);
		__this_cpu_add(memcg->stat->count[MEMCG_RSS_HUGE], nr_pages);
	}

	/* pagein of a big page is an event. So, ignore page size */
	if (nr_pages > 0)
		__this_cpu_inc(memcg->stat->events[PGPGIN]);
	else {
		__this_cpu_inc(memcg->stat->events[PGPGOUT]);
		nr_pages = -nr_pages; /* for event */
	}

	__this_cpu_add(memcg->stat->nr_page_events, nr_pages);
}

unsigned long mem_cgroup_node_nr_lru_pages(struct mem_cgroup *memcg,
					   int nid, unsigned int lru_mask)
{
	struct lruvec *lruvec = mem_cgroup_lruvec(NODE_DATA(nid), memcg);
	unsigned long nr = 0;
	enum lru_list lru;

	VM_BUG_ON((unsigned)nid >= nr_node_ids);

	for_each_lru(lru) {
		if (!(BIT(lru) & lru_mask))
			continue;
		nr += mem_cgroup_get_lru_size(lruvec, lru);
	}
	return nr;
}

static unsigned long mem_cgroup_nr_lru_pages(struct mem_cgroup *memcg,
			unsigned int lru_mask)
{
	unsigned long nr = 0;
	int nid;

	for_each_node_state(nid, N_MEMORY)
		nr += mem_cgroup_node_nr_lru_pages(memcg, nid, lru_mask);
	return nr;
}

static bool mem_cgroup_event_ratelimit(struct mem_cgroup *memcg,
				       enum mem_cgroup_events_target target)
{
	unsigned long val, next;

	val = __this_cpu_read(memcg->stat->nr_page_events);
	next = __this_cpu_read(memcg->stat->targets[target]);
	/* from time_after() in jiffies.h */
	if ((long)(next - val) < 0) {
		switch (target) {
		case MEM_CGROUP_TARGET_THRESH:
			next = val + THRESHOLDS_EVENTS_TARGET;
			break;
		case MEM_CGROUP_TARGET_SOFTLIMIT:
			next = val + SOFTLIMIT_EVENTS_TARGET;
			break;
		case MEM_CGROUP_TARGET_NUMAINFO:
			next = val + NUMAINFO_EVENTS_TARGET;
			break;
		default:
			break;
		}
		__this_cpu_write(memcg->stat->targets[target], next);
		return true;
	}
	return false;
}

/*
 * Check events in order.
 *
 */
static void memcg_check_events(struct mem_cgroup *memcg, struct page *page)
{
	/* threshold event is triggered in finer grain than soft limit */
	if (unlikely(mem_cgroup_event_ratelimit(memcg,
						MEM_CGROUP_TARGET_THRESH))) {
		bool do_softlimit;
		bool do_numainfo __maybe_unused;

		do_softlimit = mem_cgroup_event_ratelimit(memcg,
						MEM_CGROUP_TARGET_SOFTLIMIT);
#if MAX_NUMNODES > 1
		do_numainfo = mem_cgroup_event_ratelimit(memcg,
						MEM_CGROUP_TARGET_NUMAINFO);
#endif
		mem_cgroup_threshold(memcg);
		if (unlikely(do_softlimit))
			mem_cgroup_update_tree(memcg, page);
#if MAX_NUMNODES > 1
		if (unlikely(do_numainfo))
			atomic_inc(&memcg->numainfo_events);
#endif
	}
}

struct mem_cgroup *mem_cgroup_from_task(struct task_struct *p)
{
	/*
	 * mm_update_next_owner() may clear mm->owner to NULL
	 * if it races with swapoff, page migration, etc.
	 * So this can be called with p == NULL.
	 */
	if (unlikely(!p))
		return NULL;

	return mem_cgroup_from_css(task_css(p, memory_cgrp_id));
}
EXPORT_SYMBOL(mem_cgroup_from_task);

static struct mem_cgroup *get_mem_cgroup_from_mm(struct mm_struct *mm)
{
	struct mem_cgroup *memcg = NULL;

	rcu_read_lock();
	do {
		/*
		 * Page cache insertions can happen withou an
		 * actual mm context, e.g. during disk probing
		 * on boot, loopback IO, acct() writes etc.
		 */
		if (unlikely(!mm))
			memcg = root_mem_cgroup;
		else {
			memcg = mem_cgroup_from_task(rcu_dereference(mm->owner));
			if (unlikely(!memcg))
				memcg = root_mem_cgroup;
		}
	} while (!css_tryget_online(&memcg->css));
	rcu_read_unlock();
	return memcg;
}

/**
 * mem_cgroup_iter - iterate over memory cgroup hierarchy
 * @root: hierarchy root
 * @prev: previously returned memcg, NULL on first invocation
 * @reclaim: cookie for shared reclaim walks, NULL for full walks
 *
 * Returns references to children of the hierarchy below @root, or
 * @root itself, or %NULL after a full round-trip.
 *
 * Caller must pass the return value in @prev on subsequent
 * invocations for reference counting, or use mem_cgroup_iter_break()
 * to cancel a hierarchy walk before the round-trip is complete.
 *
 * Reclaimers can specify a zone and a priority level in @reclaim to
 * divide up the memcgs in the hierarchy among all concurrent
 * reclaimers operating on the same zone and priority.
 */
struct mem_cgroup *mem_cgroup_iter(struct mem_cgroup *root,
				   struct mem_cgroup *prev,
				   struct mem_cgroup_reclaim_cookie *reclaim)
{
	struct mem_cgroup_reclaim_iter *uninitialized_var(iter);
	struct cgroup_subsys_state *css = NULL;
	struct mem_cgroup *memcg = NULL;
	struct mem_cgroup *pos = NULL;

	if (mem_cgroup_disabled())
		return NULL;

	if (!root)
		root = root_mem_cgroup;

	if (prev && !reclaim)
		pos = prev;

	if (!root->use_hierarchy && root != root_mem_cgroup) {
		if (prev)
			goto out;
		return root;
	}

	rcu_read_lock();

	if (reclaim) {
		struct mem_cgroup_per_node *mz;

		mz = mem_cgroup_nodeinfo(root, reclaim->pgdat->node_id);
		iter = &mz->iter[reclaim->priority];

		if (prev && reclaim->generation != iter->generation)
			goto out_unlock;

		while (1) {
			pos = READ_ONCE(iter->position);
			if (!pos || css_tryget(&pos->css))
				break;
			/*
			 * css reference reached zero, so iter->position will
			 * be cleared by ->css_released. However, we should not
			 * rely on this happening soon, because ->css_released
			 * is called from a work queue, and by busy-waiting we
			 * might block it. So we clear iter->position right
			 * away.
			 */
			(void)cmpxchg(&iter->position, pos, NULL);
		}
	}

	if (pos)
		css = &pos->css;

	for (;;) {
		css = css_next_descendant_pre(css, &root->css);
		if (!css) {
			/*
			 * Reclaimers share the hierarchy walk, and a
			 * new one might jump in right at the end of
			 * the hierarchy - make sure they see at least
			 * one group and restart from the beginning.
			 */
			if (!prev)
				continue;
			break;
		}

		/*
		 * Verify the css and acquire a reference.  The root
		 * is provided by the caller, so we know it's alive
		 * and kicking, and don't take an extra reference.
		 */
		memcg = mem_cgroup_from_css(css);

		if (css == &root->css)
			break;

		if (css_tryget(css))
			break;

		memcg = NULL;
	}

	if (reclaim) {
		/*
		 * The position could have already been updated by a competing
		 * thread, so check that the value hasn't changed since we read
		 * it to avoid reclaiming from the same cgroup twice.
		 */
		(void)cmpxchg(&iter->position, pos, memcg);

		if (pos)
			css_put(&pos->css);

		if (!memcg)
			iter->generation++;
		else if (!prev)
			reclaim->generation = iter->generation;
	}

out_unlock:
	rcu_read_unlock();
out:
	if (prev && prev != root)
		css_put(&prev->css);

	return memcg;
}

/**
 * mem_cgroup_iter_break - abort a hierarchy walk prematurely
 * @root: hierarchy root
 * @prev: last visited hierarchy member as returned by mem_cgroup_iter()
 */
void mem_cgroup_iter_break(struct mem_cgroup *root,
			   struct mem_cgroup *prev)
{
	if (!root)
		root = root_mem_cgroup;
	if (prev && prev != root)
		css_put(&prev->css);
}

static void invalidate_reclaim_iterators(struct mem_cgroup *dead_memcg)
{
	struct mem_cgroup *memcg = dead_memcg;
	struct mem_cgroup_reclaim_iter *iter;
	struct mem_cgroup_per_node *mz;
	int nid;
	int i;

	while ((memcg = parent_mem_cgroup(memcg))) {
		for_each_node(nid) {
			mz = mem_cgroup_nodeinfo(memcg, nid);
			for (i = 0; i <= DEF_PRIORITY; i++) {
				iter = &mz->iter[i];
				cmpxchg(&iter->position,
					dead_memcg, NULL);
			}
		}
	}
}

/*
 * Iteration constructs for visiting all cgroups (under a tree).  If
 * loops are exited prematurely (break), mem_cgroup_iter_break() must
 * be used for reference counting.
 */
#define for_each_mem_cgroup_tree(iter, root)		\
	for (iter = mem_cgroup_iter(root, NULL, NULL);	\
	     iter != NULL;				\
	     iter = mem_cgroup_iter(root, iter, NULL))

#define for_each_mem_cgroup(iter)			\
	for (iter = mem_cgroup_iter(NULL, NULL, NULL);	\
	     iter != NULL;				\
	     iter = mem_cgroup_iter(NULL, iter, NULL))

/**
 * mem_cgroup_scan_tasks - iterate over tasks of a memory cgroup hierarchy
 * @memcg: hierarchy root
 * @fn: function to call for each task
 * @arg: argument passed to @fn
 *
 * This function iterates over tasks attached to @memcg or to any of its
 * descendants and calls @fn for each task. If @fn returns a non-zero
 * value, the function breaks the iteration loop and returns the value.
 * Otherwise, it will iterate over all tasks and return 0.
 *
 * This function must not be called for the root memory cgroup.
 */
int mem_cgroup_scan_tasks(struct mem_cgroup *memcg,
			  int (*fn)(struct task_struct *, void *), void *arg)
{
	struct mem_cgroup *iter;
	int ret = 0;

	BUG_ON(memcg == root_mem_cgroup);

	for_each_mem_cgroup_tree(iter, memcg) {
		struct css_task_iter it;
		struct task_struct *task;

		css_task_iter_start(&iter->css, 0, &it);
		while (!ret && (task = css_task_iter_next(&it)))
			ret = fn(task, arg);
		css_task_iter_end(&it);
		if (ret) {
			mem_cgroup_iter_break(memcg, iter);
			break;
		}
	}
	return ret;
}

/**
 * mem_cgroup_page_lruvec - return lruvec for isolating/putting an LRU page
 * @page: the page
 * @zone: zone of the page
 *
 * This function is only safe when following the LRU page isolation
 * and putback protocol: the LRU lock must be held, and the page must
 * either be PageLRU() or the caller must have isolated/allocated it.
 */
struct lruvec *mem_cgroup_page_lruvec(struct page *page, struct pglist_data *pgdat)
{
	struct mem_cgroup_per_node *mz;
	struct mem_cgroup *memcg;
	struct lruvec *lruvec;

	if (mem_cgroup_disabled()) {
		lruvec = &pgdat->lruvec;
		goto out;
	}

	memcg = page->mem_cgroup;
	/*
	 * Swapcache readahead pages are added to the LRU - and
	 * possibly migrated - before they are charged.
	 */
	if (!memcg)
		memcg = root_mem_cgroup;

	mz = mem_cgroup_page_nodeinfo(memcg, page);
	lruvec = &mz->lruvec;
out:
	/*
	 * Since a node can be onlined after the mem_cgroup was created,
	 * we have to be prepared to initialize lruvec->zone here;
	 * and if offlined then reonlined, we need to reinitialize it.
	 */
	if (unlikely(lruvec->pgdat != pgdat))
		lruvec->pgdat = pgdat;
	return lruvec;
}

/**
 * mem_cgroup_update_lru_size - account for adding or removing an lru page
 * @lruvec: mem_cgroup per zone lru vector
 * @lru: index of lru list the page is sitting on
 * @zid: zone id of the accounted pages
 * @nr_pages: positive when adding or negative when removing
 *
 * This function must be called under lru_lock, just before a page is added
 * to or just after a page is removed from an lru list (that ordering being
 * so as to allow it to check that lru_size 0 is consistent with list_empty).
 */
void mem_cgroup_update_lru_size(struct lruvec *lruvec, enum lru_list lru,
				int zid, int nr_pages)
{
	struct mem_cgroup_per_node *mz;
	unsigned long *lru_size;
	long size;

	if (mem_cgroup_disabled())
		return;

	mz = container_of(lruvec, struct mem_cgroup_per_node, lruvec);
	lru_size = &mz->lru_zone_size[zid][lru];

	if (nr_pages < 0)
		*lru_size += nr_pages;

	size = *lru_size;
	if (WARN_ONCE(size < 0,
		"%s(%p, %d, %d): lru_size %ld\n",
		__func__, lruvec, lru, nr_pages, size)) {
		VM_BUG_ON(1);
		*lru_size = 0;
	}

	if (nr_pages > 0)
		*lru_size += nr_pages;
}

bool task_in_mem_cgroup(struct task_struct *task, struct mem_cgroup *memcg)
{
	struct mem_cgroup *task_memcg;
	struct task_struct *p;
	bool ret;

	p = find_lock_task_mm(task);
	if (p) {
		task_memcg = get_mem_cgroup_from_mm(p->mm);
		task_unlock(p);
	} else {
		/*
		 * All threads may have already detached their mm's, but the oom
		 * killer still needs to detect if they have already been oom
		 * killed to prevent needlessly killing additional tasks.
		 */
		rcu_read_lock();
		task_memcg = mem_cgroup_from_task(task);
		css_get(&task_memcg->css);
		rcu_read_unlock();
	}
	ret = mem_cgroup_is_descendant(task_memcg, memcg);
	css_put(&task_memcg->css);
	return ret;
}

/**
 * mem_cgroup_margin - calculate chargeable space of a memory cgroup
 * @memcg: the memory cgroup
 *
 * Returns the maximum amount of memory @mem can be charged with, in
 * pages.
 */
static unsigned long mem_cgroup_margin(struct mem_cgroup *memcg)
{
	unsigned long margin = 0;
	unsigned long count;
	unsigned long limit;

	count = page_counter_read(&memcg->memory);
	limit = READ_ONCE(memcg->memory.limit);
	if (count < limit)
		margin = limit - count;

	if (do_memsw_account()) {
		count = page_counter_read(&memcg->memsw);
		limit = READ_ONCE(memcg->memsw.limit);
		if (count <= limit)
			margin = min(margin, limit - count);
		else
			margin = 0;
	}

	return margin;
}

/*
 * A routine for checking "mem" is under move_account() or not.
 *
 * Checking a cgroup is mc.from or mc.to or under hierarchy of
 * moving cgroups. This is for waiting at high-memory pressure
 * caused by "move".
 */
static bool mem_cgroup_under_move(struct mem_cgroup *memcg)
{
	struct mem_cgroup *from;
	struct mem_cgroup *to;
	bool ret = false;
	/*
	 * Unlike task_move routines, we access mc.to, mc.from not under
	 * mutual exclusion by cgroup_mutex. Here, we take spinlock instead.
	 */
	spin_lock(&mc.lock);
	from = mc.from;
	to = mc.to;
	if (!from)
		goto unlock;

	ret = mem_cgroup_is_descendant(from, memcg) ||
		mem_cgroup_is_descendant(to, memcg);
unlock:
	spin_unlock(&mc.lock);
	return ret;
}

static bool mem_cgroup_wait_acct_move(struct mem_cgroup *memcg)
{
	if (mc.moving_task && current != mc.moving_task) {
		if (mem_cgroup_under_move(memcg)) {
			DEFINE_WAIT(wait);
			prepare_to_wait(&mc.waitq, &wait, TASK_INTERRUPTIBLE);
			/* moving charge context might have finished. */
			if (mc.moving_task)
				schedule();
			finish_wait(&mc.waitq, &wait);
			return true;
		}
	}
	return false;
}

unsigned int memcg1_stats[] = {
	MEMCG_CACHE,
	MEMCG_RSS,
	MEMCG_RSS_HUGE,
	NR_SHMEM,
	NR_FILE_MAPPED,
	NR_FILE_DIRTY,
	NR_WRITEBACK,
	MEMCG_SWAP,
};

static const char *const memcg1_stat_names[] = {
	"cache",
	"rss",
	"rss_huge",
	"shmem",
	"mapped_file",
	"dirty",
	"writeback",
	"swap",
};

#define K(x) ((x) << (PAGE_SHIFT-10))
/**
 * mem_cgroup_print_oom_info: Print OOM information relevant to memory controller.
 * @memcg: The memory cgroup that went over limit
 * @p: Task that is going to be killed
 *
 * NOTE: @memcg and @p's mem_cgroup can be different when hierarchy is
 * enabled
 */
void mem_cgroup_print_oom_info(struct mem_cgroup *memcg, struct task_struct *p)
{
	struct mem_cgroup *iter;
	unsigned int i;

	rcu_read_lock();

	if (p) {
		pr_info("Task in ");
		pr_cont_cgroup_path(task_cgroup(p, memory_cgrp_id));
		pr_cont(" killed as a result of limit of ");
	} else {
		pr_info("Memory limit reached of cgroup ");
	}

	pr_cont_cgroup_path(memcg->css.cgroup);
	pr_cont("\n");

	rcu_read_unlock();

	pr_info("memory: usage %llukB, limit %llukB, failcnt %lu\n",
		K((u64)page_counter_read(&memcg->memory)),
		K((u64)memcg->memory.limit), memcg->memory.failcnt);
	pr_info("memory+swap: usage %llukB, limit %llukB, failcnt %lu\n",
		K((u64)page_counter_read(&memcg->memsw)),
		K((u64)memcg->memsw.limit), memcg->memsw.failcnt);
	pr_info("kmem: usage %llukB, limit %llukB, failcnt %lu\n",
		K((u64)page_counter_read(&memcg->kmem)),
		K((u64)memcg->kmem.limit), memcg->kmem.failcnt);

	for_each_mem_cgroup_tree(iter, memcg) {
		pr_info("Memory cgroup stats for ");
		pr_cont_cgroup_path(iter->css.cgroup);
		pr_cont(":");

		for (i = 0; i < ARRAY_SIZE(memcg1_stats); i++) {
			if (memcg1_stats[i] == MEMCG_SWAP && !do_swap_account)
				continue;
			pr_cont(" %s:%luKB", memcg1_stat_names[i],
				K(memcg_page_state(iter, memcg1_stats[i])));
		}

		for (i = 0; i < NR_LRU_LISTS; i++)
			pr_cont(" %s:%luKB", mem_cgroup_lru_names[i],
				K(mem_cgroup_nr_lru_pages(iter, BIT(i))));

		pr_cont("\n");
	}
}

/*
 * This function returns the number of memcg under hierarchy tree. Returns
 * 1(self count) if no children.
 */
static int mem_cgroup_count_children(struct mem_cgroup *memcg)
{
	int num = 0;
	struct mem_cgroup *iter;

	for_each_mem_cgroup_tree(iter, memcg)
		num++;
	return num;
}

/*
 * Return the memory (and swap, if configured) limit for a memcg.
 */
unsigned long mem_cgroup_get_limit(struct mem_cgroup *memcg)
{
	unsigned long limit;

	limit = memcg->memory.limit;
	if (mem_cgroup_swappiness(memcg)) {
		unsigned long memsw_limit;
		unsigned long swap_limit;

		memsw_limit = memcg->memsw.limit;
		swap_limit = memcg->swap.limit;
		swap_limit = min(swap_limit, (unsigned long)total_swap_pages);
		limit = min(limit + swap_limit, memsw_limit);
	}
	return limit;
}

static bool mem_cgroup_out_of_memory(struct mem_cgroup *memcg, gfp_t gfp_mask,
				     int order)
{
	struct oom_control oc = {
		.zonelist = NULL,
		.nodemask = NULL,
		.memcg = memcg,
		.gfp_mask = gfp_mask,
		.order = order,
	};
	bool ret;

	mutex_lock(&oom_lock);
	ret = out_of_memory(&oc);
	mutex_unlock(&oom_lock);
	return ret;
}

#if MAX_NUMNODES > 1

/**
 * test_mem_cgroup_node_reclaimable
 * @memcg: the target memcg
 * @nid: the node ID to be checked.
 * @noswap : specify true here if the user wants flle only information.
 *
 * This function returns whether the specified memcg contains any
 * reclaimable pages on a node. Returns true if there are any reclaimable
 * pages in the node.
 */
static bool test_mem_cgroup_node_reclaimable(struct mem_cgroup *memcg,
		int nid, bool noswap)
{
	if (mem_cgroup_node_nr_lru_pages(memcg, nid, LRU_ALL_FILE))
		return true;
	if (noswap || !total_swap_pages)
		return false;
	if (mem_cgroup_node_nr_lru_pages(memcg, nid, LRU_ALL_ANON))
		return true;
	return false;

}

/*
 * Always updating the nodemask is not very good - even if we have an empty
 * list or the wrong list here, we can start from some node and traverse all
 * nodes based on the zonelist. So update the list loosely once per 10 secs.
 *
 */
static void mem_cgroup_may_update_nodemask(struct mem_cgroup *memcg)
{
	int nid;
	/*
	 * numainfo_events > 0 means there was at least NUMAINFO_EVENTS_TARGET
	 * pagein/pageout changes since the last update.
	 */
	if (!atomic_read(&memcg->numainfo_events))
		return;
	if (atomic_inc_return(&memcg->numainfo_updating) > 1)
		return;

	/* make a nodemask where this memcg uses memory from */
	memcg->scan_nodes = node_states[N_MEMORY];

	for_each_node_mask(nid, node_states[N_MEMORY]) {

		if (!test_mem_cgroup_node_reclaimable(memcg, nid, false))
			node_clear(nid, memcg->scan_nodes);
	}

	atomic_set(&memcg->numainfo_events, 0);
	atomic_set(&memcg->numainfo_updating, 0);
}

/*
 * Selecting a node where we start reclaim from. Because what we need is just
 * reducing usage counter, start from anywhere is O,K. Considering
 * memory reclaim from current node, there are pros. and cons.
 *
 * Freeing memory from current node means freeing memory from a node which
 * we'll use or we've used. So, it may make LRU bad. And if several threads
 * hit limits, it will see a contention on a node. But freeing from remote
 * node means more costs for memory reclaim because of memory latency.
 *
 * Now, we use round-robin. Better algorithm is welcomed.
 */
int mem_cgroup_select_victim_node(struct mem_cgroup *memcg)
{
	int node;

	mem_cgroup_may_update_nodemask(memcg);
	node = memcg->last_scanned_node;

	node = next_node_in(node, memcg->scan_nodes);
	/*
	 * mem_cgroup_may_update_nodemask might have seen no reclaimmable pages
	 * last time it really checked all the LRUs due to rate limiting.
	 * Fallback to the current node in that case for simplicity.
	 */
	if (unlikely(node == MAX_NUMNODES))
		node = numa_node_id();

	memcg->last_scanned_node = node;
	return node;
}
#else
int mem_cgroup_select_victim_node(struct mem_cgroup *memcg)
{
	return 0;
}
#endif

static int mem_cgroup_soft_reclaim(struct mem_cgroup *root_memcg,
				   pg_data_t *pgdat,
				   gfp_t gfp_mask,
				   unsigned long *total_scanned)
{
	struct mem_cgroup *victim = NULL;
	int total = 0;
	int loop = 0;
	unsigned long excess;
	unsigned long nr_scanned;
	struct mem_cgroup_reclaim_cookie reclaim = {
		.pgdat = pgdat,
		.priority = 0,
	};

	excess = soft_limit_excess(root_memcg);

	while (1) {
		victim = mem_cgroup_iter(root_memcg, victim, &reclaim);
		if (!victim) {
			loop++;
			if (loop >= 2) {
				/*
				 * If we have not been able to reclaim
				 * anything, it might because there are
				 * no reclaimable pages under this hierarchy
				 */
				if (!total)
					break;
				/*
				 * We want to do more targeted reclaim.
				 * excess >> 2 is not to excessive so as to
				 * reclaim too much, nor too less that we keep
				 * coming back to reclaim from this cgroup
				 */
				if (total >= (excess >> 2) ||
					(loop > MEM_CGROUP_MAX_RECLAIM_LOOPS))
					break;
			}
			continue;
		}
		total += mem_cgroup_shrink_node(victim, gfp_mask, false,
					pgdat, &nr_scanned);
		*total_scanned += nr_scanned;
		if (!soft_limit_excess(root_memcg))
			break;
	}
	mem_cgroup_iter_break(root_memcg, victim);
	return total;
}

#ifdef CONFIG_LOCKDEP
static struct lockdep_map memcg_oom_lock_dep_map = {
	.name = "memcg_oom_lock",
};
#endif

static DEFINE_SPINLOCK(memcg_oom_lock);

/*
 * Check OOM-Killer is already running under our hierarchy.
 * If someone is running, return false.
 */
static bool mem_cgroup_oom_trylock(struct mem_cgroup *memcg)
{
	struct mem_cgroup *iter, *failed = NULL;

	spin_lock(&memcg_oom_lock);

	for_each_mem_cgroup_tree(iter, memcg) {
		if (iter->oom_lock) {
			/*
			 * this subtree of our hierarchy is already locked
			 * so we cannot give a lock.
			 */
			failed = iter;
			mem_cgroup_iter_break(memcg, iter);
			break;
		} else
			iter->oom_lock = true;
	}

	if (failed) {
		/*
		 * OK, we failed to lock the whole subtree so we have
		 * to clean up what we set up to the failing subtree
		 */
		for_each_mem_cgroup_tree(iter, memcg) {
			if (iter == failed) {
				mem_cgroup_iter_break(memcg, iter);
				break;
			}
			iter->oom_lock = false;
		}
	} else
		mutex_acquire(&memcg_oom_lock_dep_map, 0, 1, _RET_IP_);

	spin_unlock(&memcg_oom_lock);

	return !failed;
}

static void mem_cgroup_oom_unlock(struct mem_cgroup *memcg)
{
	struct mem_cgroup *iter;

	spin_lock(&memcg_oom_lock);
	mutex_release(&memcg_oom_lock_dep_map, 1, _RET_IP_);
	for_each_mem_cgroup_tree(iter, memcg)
		iter->oom_lock = false;
	spin_unlock(&memcg_oom_lock);
}

static void mem_cgroup_mark_under_oom(struct mem_cgroup *memcg)
{
	struct mem_cgroup *iter;

	spin_lock(&memcg_oom_lock);
	for_each_mem_cgroup_tree(iter, memcg)
		iter->under_oom++;
	spin_unlock(&memcg_oom_lock);
}

static void mem_cgroup_unmark_under_oom(struct mem_cgroup *memcg)
{
	struct mem_cgroup *iter;

	/*
	 * When a new child is created while the hierarchy is under oom,
	 * mem_cgroup_oom_lock() may not be called. Watch for underflow.
	 */
	spin_lock(&memcg_oom_lock);
	for_each_mem_cgroup_tree(iter, memcg)
		if (iter->under_oom > 0)
			iter->under_oom--;
	spin_unlock(&memcg_oom_lock);
}

static DECLARE_WAIT_QUEUE_HEAD(memcg_oom_waitq);

struct oom_wait_info {
	struct mem_cgroup *memcg;
	wait_queue_entry_t	wait;
};

static int memcg_oom_wake_function(wait_queue_entry_t *wait,
	unsigned mode, int sync, void *arg)
{
	struct mem_cgroup *wake_memcg = (struct mem_cgroup *)arg;
	struct mem_cgroup *oom_wait_memcg;
	struct oom_wait_info *oom_wait_info;

	oom_wait_info = container_of(wait, struct oom_wait_info, wait);
	oom_wait_memcg = oom_wait_info->memcg;

	if (!mem_cgroup_is_descendant(wake_memcg, oom_wait_memcg) &&
	    !mem_cgroup_is_descendant(oom_wait_memcg, wake_memcg))
		return 0;
	return autoremove_wake_function(wait, mode, sync, arg);
}

static void memcg_oom_recover(struct mem_cgroup *memcg)
{
	/*
	 * For the following lockless ->under_oom test, the only required
	 * guarantee is that it must see the state asserted by an OOM when
	 * this function is called as a result of userland actions
	 * triggered by the notification of the OOM.  This is trivially
	 * achieved by invoking mem_cgroup_mark_under_oom() before
	 * triggering notification.
	 */
	if (memcg && memcg->under_oom)
		__wake_up(&memcg_oom_waitq, TASK_NORMAL, 0, memcg);
}

static void mem_cgroup_oom(struct mem_cgroup *memcg, gfp_t mask, int order)
{
	if (!current->memcg_may_oom)
		return;
	/*
	 * We are in the middle of the charge context here, so we
	 * don't want to block when potentially sitting on a callstack
	 * that holds all kinds of filesystem and mm locks.
	 *
	 * Also, the caller may handle a failed allocation gracefully
	 * (like optional page cache readahead) and so an OOM killer
	 * invocation might not even be necessary.
	 *
	 * That's why we don't do anything here except remember the
	 * OOM context and then deal with it at the end of the page
	 * fault when the stack is unwound, the locks are released,
	 * and when we know whether the fault was overall successful.
	 */
	css_get(&memcg->css);
	current->memcg_in_oom = memcg;
	current->memcg_oom_gfp_mask = mask;
	current->memcg_oom_order = order;
}

/**
 * mem_cgroup_oom_synchronize - complete memcg OOM handling
 * @handle: actually kill/wait or just clean up the OOM state
 *
 * This has to be called at the end of a page fault if the memcg OOM
 * handler was enabled.
 *
 * Memcg supports userspace OOM handling where failed allocations must
 * sleep on a waitqueue until the userspace task resolves the
 * situation.  Sleeping directly in the charge context with all kinds
 * of locks held is not a good idea, instead we remember an OOM state
 * in the task and mem_cgroup_oom_synchronize() has to be called at
 * the end of the page fault to complete the OOM handling.
 *
 * Returns %true if an ongoing memcg OOM situation was detected and
 * completed, %false otherwise.
 */
bool mem_cgroup_oom_synchronize(bool handle)
{
	struct mem_cgroup *memcg = current->memcg_in_oom;
	struct oom_wait_info owait;
	bool locked;

	/* OOM is global, do not handle */
	if (!memcg)
		return false;

	if (!handle)
		goto cleanup;

	owait.memcg = memcg;
	owait.wait.flags = 0;
	owait.wait.func = memcg_oom_wake_function;
	owait.wait.private = current;
	INIT_LIST_HEAD(&owait.wait.entry);

	prepare_to_wait(&memcg_oom_waitq, &owait.wait, TASK_KILLABLE);
	mem_cgroup_mark_under_oom(memcg);

	locked = mem_cgroup_oom_trylock(memcg);

	if (locked)
		mem_cgroup_oom_notify(memcg);

	if (locked && !memcg->oom_kill_disable) {
		mem_cgroup_unmark_under_oom(memcg);
		finish_wait(&memcg_oom_waitq, &owait.wait);
		mem_cgroup_out_of_memory(memcg, current->memcg_oom_gfp_mask,
					 current->memcg_oom_order);
	} else {
		schedule();
		mem_cgroup_unmark_under_oom(memcg);
		finish_wait(&memcg_oom_waitq, &owait.wait);
	}

	if (locked) {
		mem_cgroup_oom_unlock(memcg);
		/*
		 * There is no guarantee that an OOM-lock contender
		 * sees the wakeups triggered by the OOM kill
		 * uncharges.  Wake any sleepers explicitely.
		 */
		memcg_oom_recover(memcg);
	}
cleanup:
	current->memcg_in_oom = NULL;
	css_put(&memcg->css);
	return true;
}

/**
 * lock_page_memcg - lock a page->mem_cgroup binding
 * @page: the page
 *
 * This function protects unlocked LRU pages from being moved to
 * another cgroup.
 *
 * It ensures lifetime of the returned memcg. Caller is responsible
 * for the lifetime of the page; __unlock_page_memcg() is available
 * when @page might get freed inside the locked section.
 */
struct mem_cgroup *lock_page_memcg(struct page *page)
{
	struct mem_cgroup *memcg;
	unsigned long flags;

	/*
	 * The RCU lock is held throughout the transaction.  The fast
	 * path can get away without acquiring the memcg->move_lock
	 * because page moving starts with an RCU grace period.
	 *
	 * The RCU lock also protects the memcg from being freed when
	 * the page state that is going to change is the only thing
	 * preventing the page itself from being freed. E.g. writeback
	 * doesn't hold a page reference and relies on PG_writeback to
	 * keep off truncation, migration and so forth.
         */
	rcu_read_lock();

	if (mem_cgroup_disabled())
		return NULL;
again:
	memcg = page->mem_cgroup;
	if (unlikely(!memcg))
		return NULL;

	if (atomic_read(&memcg->moving_account) <= 0)
		return memcg;

	spin_lock_irqsave(&memcg->move_lock, flags);
	if (memcg != page->mem_cgroup) {
		spin_unlock_irqrestore(&memcg->move_lock, flags);
		goto again;
	}

	/*
	 * When charge migration first begins, we can have locked and
	 * unlocked page stat updates happening concurrently.  Track
	 * the task who has the lock for unlock_page_memcg().
	 */
	memcg->move_lock_task = current;
	memcg->move_lock_flags = flags;

	return memcg;
}
EXPORT_SYMBOL(lock_page_memcg);

/**
 * __unlock_page_memcg - unlock and unpin a memcg
 * @memcg: the memcg
 *
 * Unlock and unpin a memcg returned by lock_page_memcg().
 */
void __unlock_page_memcg(struct mem_cgroup *memcg)
{
	if (memcg && memcg->move_lock_task == current) {
		unsigned long flags = memcg->move_lock_flags;

		memcg->move_lock_task = NULL;
		memcg->move_lock_flags = 0;

		spin_unlock_irqrestore(&memcg->move_lock, flags);
	}

	rcu_read_unlock();
}

/**
 * unlock_page_memcg - unlock a page->mem_cgroup binding
 * @page: the page
 */
void unlock_page_memcg(struct page *page)
{
	__unlock_page_memcg(page->mem_cgroup);
}
EXPORT_SYMBOL(unlock_page_memcg);

/*
 * size of first charge trial. "32" comes from vmscan.c's magic value.
 * TODO: maybe necessary to use big numbers in big irons.
 */
#define CHARGE_BATCH	32U
struct memcg_stock_pcp {
	struct mem_cgroup *cached; /* this never be root cgroup */
	unsigned int nr_pages;
	struct work_struct work;
	unsigned long flags;
#define FLUSHING_CACHED_CHARGE	0
};
static DEFINE_PER_CPU(struct memcg_stock_pcp, memcg_stock);
static DEFINE_MUTEX(percpu_charge_mutex);

/**
 * consume_stock: Try to consume stocked charge on this cpu.
 * @memcg: memcg to consume from.
 * @nr_pages: how many pages to charge.
 *
 * The charges will only happen if @memcg matches the current cpu's memcg
 * stock, and at least @nr_pages are available in that stock.  Failure to
 * service an allocation will refill the stock.
 *
 * returns true if successful, false otherwise.
 */
static bool consume_stock(struct mem_cgroup *memcg, unsigned int nr_pages)
{
	struct memcg_stock_pcp *stock;
	unsigned long flags;
	bool ret = false;

	if (nr_pages > CHARGE_BATCH)
		return ret;

	local_irq_save(flags);

	stock = this_cpu_ptr(&memcg_stock);
	if (memcg == stock->cached && stock->nr_pages >= nr_pages) {
		stock->nr_pages -= nr_pages;
		ret = true;
	}

	local_irq_restore(flags);

	return ret;
}

/*
 * Returns stocks cached in percpu and reset cached information.
 */
static void drain_stock(struct memcg_stock_pcp *stock)
{
	struct mem_cgroup *old = stock->cached;

	if (stock->nr_pages) {
		page_counter_uncharge(&old->memory, stock->nr_pages);
		if (do_memsw_account())
			page_counter_uncharge(&old->memsw, stock->nr_pages);
		css_put_many(&old->css, stock->nr_pages);
		stock->nr_pages = 0;
	}
	stock->cached = NULL;
}

static void drain_local_stock(struct work_struct *dummy)
{
	struct memcg_stock_pcp *stock;
	unsigned long flags;

	/*
	 * The only protection from memory hotplug vs. drain_stock races is
	 * that we always operate on local CPU stock here with IRQ disabled
	 */
	local_irq_save(flags);

	stock = this_cpu_ptr(&memcg_stock);
	drain_stock(stock);
	clear_bit(FLUSHING_CACHED_CHARGE, &stock->flags);

	local_irq_restore(flags);
}

/*
 * Cache charges(val) to local per_cpu area.
 * This will be consumed by consume_stock() function, later.
 */
static void refill_stock(struct mem_cgroup *memcg, unsigned int nr_pages)
{
	struct memcg_stock_pcp *stock;
	unsigned long flags;

	local_irq_save(flags);

	stock = this_cpu_ptr(&memcg_stock);
	if (stock->cached != memcg) { /* reset if necessary */
		drain_stock(stock);
		stock->cached = memcg;
	}
	stock->nr_pages += nr_pages;

	if (stock->nr_pages > CHARGE_BATCH)
		drain_stock(stock);

	local_irq_restore(flags);
}

/*
 * Drains all per-CPU charge caches for given root_memcg resp. subtree
 * of the hierarchy under it.
 */
static void drain_all_stock(struct mem_cgroup *root_memcg)
{
	int cpu, curcpu;

	/* If someone's already draining, avoid adding running more workers. */
	if (!mutex_trylock(&percpu_charge_mutex))
		return;
	/*
	 * Notify other cpus that system-wide "drain" is running
	 * We do not care about races with the cpu hotplug because cpu down
	 * as well as workers from this path always operate on the local
	 * per-cpu data. CPU up doesn't touch memcg_stock at all.
	 */
	curcpu = get_cpu();
	for_each_online_cpu(cpu) {
		struct memcg_stock_pcp *stock = &per_cpu(memcg_stock, cpu);
		struct mem_cgroup *memcg;

		memcg = stock->cached;
		if (!memcg || !stock->nr_pages || !css_tryget(&memcg->css))
			continue;
		if (!mem_cgroup_is_descendant(memcg, root_memcg)) {
			css_put(&memcg->css);
			continue;
		}
		if (!test_and_set_bit(FLUSHING_CACHED_CHARGE, &stock->flags)) {
			if (cpu == curcpu)
				drain_local_stock(&stock->work);
			else
				schedule_work_on(cpu, &stock->work);
		}
		css_put(&memcg->css);
	}
	put_cpu();
	mutex_unlock(&percpu_charge_mutex);
}

static int memcg_hotplug_cpu_dead(unsigned int cpu)
{
	struct memcg_stock_pcp *stock;

	stock = &per_cpu(memcg_stock, cpu);
	drain_stock(stock);
	return 0;
}

static void reclaim_high(struct mem_cgroup *memcg,
			 unsigned int nr_pages,
			 gfp_t gfp_mask)
{
	do {
		if (page_counter_read(&memcg->memory) <= memcg->high)
			continue;
		mem_cgroup_event(memcg, MEMCG_HIGH);
		try_to_free_mem_cgroup_pages(memcg, nr_pages, gfp_mask, true);
	} while ((memcg = parent_mem_cgroup(memcg)));
}

static void high_work_func(struct work_struct *work)
{
	struct mem_cgroup *memcg;

	memcg = container_of(work, struct mem_cgroup, high_work);
	reclaim_high(memcg, CHARGE_BATCH, GFP_KERNEL);
}

/*
 * Scheduled by try_charge() to be executed from the userland return path
 * and reclaims memory over the high limit.
 */
void mem_cgroup_handle_over_high(void)
{
	unsigned int nr_pages = current->memcg_nr_pages_over_high;
	struct mem_cgroup *memcg;

	if (likely(!nr_pages))
		return;

	memcg = get_mem_cgroup_from_mm(current->mm);
	reclaim_high(memcg, nr_pages, GFP_KERNEL);
	css_put(&memcg->css);
	current->memcg_nr_pages_over_high = 0;
}

static int try_charge(struct mem_cgroup *memcg, gfp_t gfp_mask,
		      unsigned int nr_pages)
{
	unsigned int batch = max(CHARGE_BATCH, nr_pages);
	int nr_retries = MEM_CGROUP_RECLAIM_RETRIES;
	struct mem_cgroup *mem_over_limit;
	struct page_counter *counter;
	unsigned long nr_reclaimed;
	bool may_swap = true;
	bool drained = false;

	if (mem_cgroup_is_root(memcg))
		return 0;
retry:
	if (consume_stock(memcg, nr_pages))
		return 0;

	if (!do_memsw_account() ||
	    page_counter_try_charge(&memcg->memsw, batch, &counter)) {
		if (page_counter_try_charge(&memcg->memory, batch, &counter))
			goto done_restock;
		if (do_memsw_account())
			page_counter_uncharge(&memcg->memsw, batch);
		mem_over_limit = mem_cgroup_from_counter(counter, memory);
	} else {
		mem_over_limit = mem_cgroup_from_counter(counter, memsw);
		may_swap = false;
	}

	if (batch > nr_pages) {
		batch = nr_pages;
		goto retry;
	}

	/*
	 * Unlike in global OOM situations, memcg is not in a physical
	 * memory shortage.  Allow dying and OOM-killed tasks to
	 * bypass the last charges so that they can exit quickly and
	 * free their memory.
	 */
	if (unlikely(tsk_is_oom_victim(current) ||
		     fatal_signal_pending(current) ||
		     current->flags & PF_EXITING))
		goto force;

	/*
	 * Prevent unbounded recursion when reclaim operations need to
	 * allocate memory. This might exceed the limits temporarily,
	 * but we prefer facilitating memory reclaim and getting back
	 * under the limit over triggering OOM kills in these cases.
	 */
	if (unlikely(current->flags & PF_MEMALLOC))
		goto force;

	if (unlikely(task_in_memcg_oom(current)))
		goto nomem;

	if (!gfpflags_allow_blocking(gfp_mask))
		goto nomem;

	mem_cgroup_event(mem_over_limit, MEMCG_MAX);

	nr_reclaimed = try_to_free_mem_cgroup_pages(mem_over_limit, nr_pages,
						    gfp_mask, may_swap);

	if (mem_cgroup_margin(mem_over_limit) >= nr_pages)
		goto retry;

	if (!drained) {
		drain_all_stock(mem_over_limit);
		drained = true;
		goto retry;
	}

	if (gfp_mask & __GFP_NORETRY)
		goto nomem;
	/*
	 * Even though the limit is exceeded at this point, reclaim
	 * may have been able to free some pages.  Retry the charge
	 * before killing the task.
	 *
	 * Only for regular pages, though: huge pages are rather
	 * unlikely to succeed so close to the limit, and we fall back
	 * to regular pages anyway in case of failure.
	 */
	if (nr_reclaimed && nr_pages <= (1 << PAGE_ALLOC_COSTLY_ORDER))
		goto retry;
	/*
	 * At task move, charge accounts can be doubly counted. So, it's
	 * better to wait until the end of task_move if something is going on.
	 */
	if (mem_cgroup_wait_acct_move(mem_over_limit))
		goto retry;

	if (nr_retries--)
		goto retry;

	if (gfp_mask & __GFP_NOFAIL)
		goto force;

	if (fatal_signal_pending(current))
		goto force;

	mem_cgroup_event(mem_over_limit, MEMCG_OOM);

	mem_cgroup_oom(mem_over_limit, gfp_mask,
		       get_order(nr_pages * PAGE_SIZE));
nomem:
	if (!(gfp_mask & __GFP_NOFAIL))
		return -ENOMEM;
force:
	/*
	 * The allocation either can't fail or will lead to more memory
	 * being freed very soon.  Allow memory usage go over the limit
	 * temporarily by force charging it.
	 */
	page_counter_charge(&memcg->memory, nr_pages);
	if (do_memsw_account())
		page_counter_charge(&memcg->memsw, nr_pages);
	css_get_many(&memcg->css, nr_pages);

	return 0;

done_restock:
	css_get_many(&memcg->css, batch);
	if (batch > nr_pages)
		refill_stock(memcg, batch - nr_pages);

	/*
	 * If the hierarchy is above the normal consumption range, schedule
	 * reclaim on returning to userland.  We can perform reclaim here
	 * if __GFP_RECLAIM but let's always punt for simplicity and so that
	 * GFP_KERNEL can consistently be used during reclaim.  @memcg is
	 * not recorded as it most likely matches current's and won't
	 * change in the meantime.  As high limit is checked again before
	 * reclaim, the cost of mismatch is negligible.
	 */
	do {
		if (page_counter_read(&memcg->memory) > memcg->high) {
			/* Don't bother a random interrupted task */
			if (in_interrupt()) {
				schedule_work(&memcg->high_work);
				break;
			}
			current->memcg_nr_pages_over_high += batch;
			set_notify_resume(current);
			break;
		}
	} while ((memcg = parent_mem_cgroup(memcg)));

	return 0;
}

static void cancel_charge(struct mem_cgroup *memcg, unsigned int nr_pages)
{
	if (mem_cgroup_is_root(memcg))
		return;

	page_counter_uncharge(&memcg->memory, nr_pages);
	if (do_memsw_account())
		page_counter_uncharge(&memcg->memsw, nr_pages);

	css_put_many(&memcg->css, nr_pages);
}

static void lock_page_lru(struct page *page, int *isolated)
{
	struct zone *zone = page_zone(page);

	spin_lock_irq(zone_lru_lock(zone));
	if (PageLRU(page)) {
		struct lruvec *lruvec;

		lruvec = mem_cgroup_page_lruvec(page, zone->zone_pgdat);
		ClearPageLRU(page);
		del_page_from_lru_list(page, lruvec, page_lru(page));
		*isolated = 1;
	} else
		*isolated = 0;
}

static void unlock_page_lru(struct page *page, int isolated)
{
	struct zone *zone = page_zone(page);

	if (isolated) {
		struct lruvec *lruvec;

		lruvec = mem_cgroup_page_lruvec(page, zone->zone_pgdat);
		VM_BUG_ON_PAGE(PageLRU(page), page);
		SetPageLRU(page);
		add_page_to_lru_list(page, lruvec, page_lru(page));
	}
	spin_unlock_irq(zone_lru_lock(zone));
}

static void commit_charge(struct page *page, struct mem_cgroup *memcg,
			  bool lrucare)
{
	int isolated;

	VM_BUG_ON_PAGE(page->mem_cgroup, page);

	/*
	 * In some cases, SwapCache and FUSE(splice_buf->radixtree), the page
	 * may already be on some other mem_cgroup's LRU.  Take care of it.
	 */
	if (lrucare)
		lock_page_lru(page, &isolated);

	/*
	 * Nobody should be changing or seriously looking at
	 * page->mem_cgroup at this point:
	 *
	 * - the page is uncharged
	 *
	 * - the page is off-LRU
	 *
	 * - an anonymous fault has exclusive page access, except for
	 *   a locked page table
	 *
	 * - a page cache insertion, a swapin fault, or a migration
	 *   have the page locked
	 */
	page->mem_cgroup = memcg;

	if (lrucare)
		unlock_page_lru(page, isolated);
}

#ifndef CONFIG_SLOB
static int memcg_alloc_cache_id(void)
{
	int id, size;
	int err;

	id = ida_simple_get(&memcg_cache_ida,
			    0, MEMCG_CACHES_MAX_SIZE, GFP_KERNEL);
	if (id < 0)
		return id;

	if (id < memcg_nr_cache_ids)
		return id;

	/*
	 * There's no space for the new id in memcg_caches arrays,
	 * so we have to grow them.
	 */
	down_write(&memcg_cache_ids_sem);

	size = 2 * (id + 1);
	if (size < MEMCG_CACHES_MIN_SIZE)
		size = MEMCG_CACHES_MIN_SIZE;
	else if (size > MEMCG_CACHES_MAX_SIZE)
		size = MEMCG_CACHES_MAX_SIZE;

	err = memcg_update_all_caches(size);
	if (!err)
		err = memcg_update_all_list_lrus(size);
	if (!err)
		memcg_nr_cache_ids = size;

	up_write(&memcg_cache_ids_sem);

	if (err) {
		ida_simple_remove(&memcg_cache_ida, id);
		return err;
	}
	return id;
}

static void memcg_free_cache_id(int id)
{
	ida_simple_remove(&memcg_cache_ida, id);
}

struct memcg_kmem_cache_create_work {
	struct mem_cgroup *memcg;
	struct kmem_cache *cachep;
	struct work_struct work;
};

static void memcg_kmem_cache_create_func(struct work_struct *w)
{
	struct memcg_kmem_cache_create_work *cw =
		container_of(w, struct memcg_kmem_cache_create_work, work);
	struct mem_cgroup *memcg = cw->memcg;
	struct kmem_cache *cachep = cw->cachep;

	memcg_create_kmem_cache(memcg, cachep);

	css_put(&memcg->css);
	kfree(cw);
}

/*
 * Enqueue the creation of a per-memcg kmem_cache.
 */
static void __memcg_schedule_kmem_cache_create(struct mem_cgroup *memcg,
					       struct kmem_cache *cachep)
{
	struct memcg_kmem_cache_create_work *cw;

	cw = kmalloc(sizeof(*cw), GFP_NOWAIT);
	if (!cw)
		return;

	css_get(&memcg->css);

	cw->memcg = memcg;
	cw->cachep = cachep;
	INIT_WORK(&cw->work, memcg_kmem_cache_create_func);

	queue_work(memcg_kmem_cache_wq, &cw->work);
}

static void memcg_schedule_kmem_cache_create(struct mem_cgroup *memcg,
					     struct kmem_cache *cachep)
{
	/*
	 * We need to stop accounting when we kmalloc, because if the
	 * corresponding kmalloc cache is not yet created, the first allocation
	 * in __memcg_schedule_kmem_cache_create will recurse.
	 *
	 * However, it is better to enclose the whole function. Depending on
	 * the debugging options enabled, INIT_WORK(), for instance, can
	 * trigger an allocation. This too, will make us recurse. Because at
	 * this point we can't allow ourselves back into memcg_kmem_get_cache,
	 * the safest choice is to do it like this, wrapping the whole function.
	 */
	current->memcg_kmem_skip_account = 1;
	__memcg_schedule_kmem_cache_create(memcg, cachep);
	current->memcg_kmem_skip_account = 0;
}

static inline bool memcg_kmem_bypass(void)
{
	if (in_interrupt() || !current->mm || (current->flags & PF_KTHREAD))
		return true;
	return false;
}

/**
 * memcg_kmem_get_cache: select the correct per-memcg cache for allocation
 * @cachep: the original global kmem cache
 *
 * Return the kmem_cache we're supposed to use for a slab allocation.
 * We try to use the current memcg's version of the cache.
 *
 * If the cache does not exist yet, if we are the first user of it, we
 * create it asynchronously in a workqueue and let the current allocation
 * go through with the original cache.
 *
 * This function takes a reference to the cache it returns to assure it
 * won't get destroyed while we are working with it. Once the caller is
 * done with it, memcg_kmem_put_cache() must be called to release the
 * reference.
 */
struct kmem_cache *memcg_kmem_get_cache(struct kmem_cache *cachep)
{
	struct mem_cgroup *memcg;
	struct kmem_cache *memcg_cachep;
	int kmemcg_id;

	VM_BUG_ON(!is_root_cache(cachep));

	if (memcg_kmem_bypass())
		return cachep;

	if (current->memcg_kmem_skip_account)
		return cachep;

	memcg = get_mem_cgroup_from_mm(current->mm);
	kmemcg_id = READ_ONCE(memcg->kmemcg_id);
	if (kmemcg_id < 0)
		goto out;

	memcg_cachep = cache_from_memcg_idx(cachep, kmemcg_id);
	if (likely(memcg_cachep))
		return memcg_cachep;

	/*
	 * If we are in a safe context (can wait, and not in interrupt
	 * context), we could be be predictable and return right away.
	 * This would guarantee that the allocation being performed
	 * already belongs in the new cache.
	 *
	 * However, there are some clashes that can arrive from locking.
	 * For instance, because we acquire the slab_mutex while doing
	 * memcg_create_kmem_cache, this means no further allocation
	 * could happen with the slab_mutex held. So it's better to
	 * defer everything.
	 */
	memcg_schedule_kmem_cache_create(memcg, cachep);
out:
	css_put(&memcg->css);
	return cachep;
}

/**
 * memcg_kmem_put_cache: drop reference taken by memcg_kmem_get_cache
 * @cachep: the cache returned by memcg_kmem_get_cache
 */
void memcg_kmem_put_cache(struct kmem_cache *cachep)
{
	if (!is_root_cache(cachep))
		css_put(&cachep->memcg_params.memcg->css);
}

/**
 * memcg_kmem_charge: charge a kmem page
 * @page: page to charge
 * @gfp: reclaim mode
 * @order: allocation order
 * @memcg: memory cgroup to charge
 *
 * Returns 0 on success, an error code on failure.
 */
int memcg_kmem_charge_memcg(struct page *page, gfp_t gfp, int order,
			    struct mem_cgroup *memcg)
{
	unsigned int nr_pages = 1 << order;
	struct page_counter *counter;
	int ret;

	ret = try_charge(memcg, gfp, nr_pages);
	if (ret)
		return ret;

	if (!cgroup_subsys_on_dfl(memory_cgrp_subsys) &&
	    !page_counter_try_charge(&memcg->kmem, nr_pages, &counter)) {
		cancel_charge(memcg, nr_pages);
		return -ENOMEM;
	}

	page->mem_cgroup = memcg;

	return 0;
}

/**
 * memcg_kmem_charge: charge a kmem page to the current memory cgroup
 * @page: page to charge
 * @gfp: reclaim mode
 * @order: allocation order
 *
 * Returns 0 on success, an error code on failure.
 */
int memcg_kmem_charge(struct page *page, gfp_t gfp, int order)
{
	struct mem_cgroup *memcg;
	int ret = 0;

	if (memcg_kmem_bypass())
		return 0;

	memcg = get_mem_cgroup_from_mm(current->mm);
	if (!mem_cgroup_is_root(memcg)) {
		ret = memcg_kmem_charge_memcg(page, gfp, order, memcg);
		if (!ret)
			__SetPageKmemcg(page);
	}
	css_put(&memcg->css);
	return ret;
}
/**
 * memcg_kmem_uncharge: uncharge a kmem page
 * @page: page to uncharge
 * @order: allocation order
 */
void memcg_kmem_uncharge(struct page *page, int order)
{
	struct mem_cgroup *memcg = page->mem_cgroup;
	unsigned int nr_pages = 1 << order;

	if (!memcg)
		return;

	VM_BUG_ON_PAGE(mem_cgroup_is_root(memcg), page);

	if (!cgroup_subsys_on_dfl(memory_cgrp_subsys))
		page_counter_uncharge(&memcg->kmem, nr_pages);

	page_counter_uncharge(&memcg->memory, nr_pages);
	if (do_memsw_account())
		page_counter_uncharge(&memcg->memsw, nr_pages);

	page->mem_cgroup = NULL;

	/* slab pages do not have PageKmemcg flag set */
	if (PageKmemcg(page))
		__ClearPageKmemcg(page);

	css_put_many(&memcg->css, nr_pages);
}
#endif /* !CONFIG_SLOB */

#ifdef CONFIG_TRANSPARENT_HUGEPAGE

/*
 * Because tail pages are not marked as "used", set it. We're under
 * zone_lru_lock and migration entries setup in all page mappings.
 */
void mem_cgroup_split_huge_fixup(struct page *head)
{
	int i;

	if (mem_cgroup_disabled())
		return;

	for (i = 1; i < HPAGE_PMD_NR; i++)
		head[i].mem_cgroup = head->mem_cgroup;

	__this_cpu_sub(head->mem_cgroup->stat->count[MEMCG_RSS_HUGE],
		       HPAGE_PMD_NR);
}
#endif /* CONFIG_TRANSPARENT_HUGEPAGE */

#ifdef CONFIG_MEMCG_SWAP
static void mem_cgroup_swap_statistics(struct mem_cgroup *memcg,
				       int nr_entries)
{
	this_cpu_add(memcg->stat->count[MEMCG_SWAP], nr_entries);
}

/**
 * mem_cgroup_move_swap_account - move swap charge and swap_cgroup's record.
 * @entry: swap entry to be moved
 * @from:  mem_cgroup which the entry is moved from
 * @to:  mem_cgroup which the entry is moved to
 *
 * It succeeds only when the swap_cgroup's record for this entry is the same
 * as the mem_cgroup's id of @from.
 *
 * Returns 0 on success, -EINVAL on failure.
 *
 * The caller must have charged to @to, IOW, called page_counter_charge() about
 * both res and memsw, and called css_get().
 */
static int mem_cgroup_move_swap_account(swp_entry_t entry,
				struct mem_cgroup *from, struct mem_cgroup *to)
{
	unsigned short old_id, new_id;

	old_id = mem_cgroup_id(from);
	new_id = mem_cgroup_id(to);

	if (swap_cgroup_cmpxchg(entry, old_id, new_id) == old_id) {
		mem_cgroup_swap_statistics(from, -1);
		mem_cgroup_swap_statistics(to, 1);
		return 0;
	}
	return -EINVAL;
}
#else
static inline int mem_cgroup_move_swap_account(swp_entry_t entry,
				struct mem_cgroup *from, struct mem_cgroup *to)
{
	return -EINVAL;
}
#endif

static DEFINE_MUTEX(memcg_limit_mutex);

static int mem_cgroup_resize_limit(struct mem_cgroup *memcg,
				   unsigned long limit)
{
	unsigned long curusage;
	unsigned long oldusage;
	bool enlarge = false;
	int retry_count;
	int ret;

	/*
	 * For keeping hierarchical_reclaim simple, how long we should retry
	 * is depends on callers. We set our retry-count to be function
	 * of # of children which we should visit in this loop.
	 */
	retry_count = MEM_CGROUP_RECLAIM_RETRIES *
		      mem_cgroup_count_children(memcg);

	oldusage = page_counter_read(&memcg->memory);

	do {
		if (signal_pending(current)) {
			ret = -EINTR;
			break;
		}

		mutex_lock(&memcg_limit_mutex);
		if (limit > memcg->memsw.limit) {
			mutex_unlock(&memcg_limit_mutex);
			ret = -EINVAL;
			break;
		}
		if (limit > memcg->memory.limit)
			enlarge = true;
		ret = page_counter_limit(&memcg->memory, limit);
		mutex_unlock(&memcg_limit_mutex);

		if (!ret)
			break;

		try_to_free_mem_cgroup_pages(memcg, 1, GFP_KERNEL, true);

		curusage = page_counter_read(&memcg->memory);
		/* Usage is reduced ? */
		if (curusage >= oldusage)
			retry_count--;
		else
			oldusage = curusage;
	} while (retry_count);

	if (!ret && enlarge)
		memcg_oom_recover(memcg);

	return ret;
}

static int mem_cgroup_resize_memsw_limit(struct mem_cgroup *memcg,
					 unsigned long limit)
{
	unsigned long curusage;
	unsigned long oldusage;
	bool enlarge = false;
	int retry_count;
	int ret;

	/* see mem_cgroup_resize_res_limit */
	retry_count = MEM_CGROUP_RECLAIM_RETRIES *
		      mem_cgroup_count_children(memcg);

	oldusage = page_counter_read(&memcg->memsw);

	do {
		if (signal_pending(current)) {
			ret = -EINTR;
			break;
		}

		mutex_lock(&memcg_limit_mutex);
		if (limit < memcg->memory.limit) {
			mutex_unlock(&memcg_limit_mutex);
			ret = -EINVAL;
			break;
		}
		if (limit > memcg->memsw.limit)
			enlarge = true;
		ret = page_counter_limit(&memcg->memsw, limit);
		mutex_unlock(&memcg_limit_mutex);

		if (!ret)
			break;

		try_to_free_mem_cgroup_pages(memcg, 1, GFP_KERNEL, false);

		curusage = page_counter_read(&memcg->memsw);
		/* Usage is reduced ? */
		if (curusage >= oldusage)
			retry_count--;
		else
			oldusage = curusage;
	} while (retry_count);

	if (!ret && enlarge)
		memcg_oom_recover(memcg);

	return ret;
}

unsigned long mem_cgroup_soft_limit_reclaim(pg_data_t *pgdat, int order,
					    gfp_t gfp_mask,
					    unsigned long *total_scanned)
{
	unsigned long nr_reclaimed = 0;
	struct mem_cgroup_per_node *mz, *next_mz = NULL;
	unsigned long reclaimed;
	int loop = 0;
	struct mem_cgroup_tree_per_node *mctz;
	unsigned long excess;
	unsigned long nr_scanned;

	if (order > 0)
		return 0;

	mctz = soft_limit_tree_node(pgdat->node_id);

	/*
	 * Do not even bother to check the largest node if the root
	 * is empty. Do it lockless to prevent lock bouncing. Races
	 * are acceptable as soft limit is best effort anyway.
	 */
	if (!mctz || RB_EMPTY_ROOT(&mctz->rb_root))
		return 0;

	/*
	 * This loop can run a while, specially if mem_cgroup's continuously
	 * keep exceeding their soft limit and putting the system under
	 * pressure
	 */
	do {
		if (next_mz)
			mz = next_mz;
		else
			mz = mem_cgroup_largest_soft_limit_node(mctz);
		if (!mz)
			break;

		nr_scanned = 0;
		reclaimed = mem_cgroup_soft_reclaim(mz->memcg, pgdat,
						    gfp_mask, &nr_scanned);
		nr_reclaimed += reclaimed;
		*total_scanned += nr_scanned;
		spin_lock_irq(&mctz->lock);
		__mem_cgroup_remove_exceeded(mz, mctz);

		/*
		 * If we failed to reclaim anything from this memory cgroup
		 * it is time to move on to the next cgroup
		 */
		next_mz = NULL;
		if (!reclaimed)
			next_mz = __mem_cgroup_largest_soft_limit_node(mctz);

		excess = soft_limit_excess(mz->memcg);
		/*
		 * One school of thought says that we should not add
		 * back the node to the tree if reclaim returns 0.
		 * But our reclaim could return 0, simply because due
		 * to priority we are exposing a smaller subset of
		 * memory to reclaim from. Consider this as a longer
		 * term TODO.
		 */
		/* If excess == 0, no tree ops */
		__mem_cgroup_insert_exceeded(mz, mctz, excess);
		spin_unlock_irq(&mctz->lock);
		css_put(&mz->memcg->css);
		loop++;
		/*
		 * Could not reclaim anything and there are no more
		 * mem cgroups to try or we seem to be looping without
		 * reclaiming anything.
		 */
		if (!nr_reclaimed &&
			(next_mz == NULL ||
			loop > MEM_CGROUP_MAX_SOFT_LIMIT_RECLAIM_LOOPS))
			break;
	} while (!nr_reclaimed);
	if (next_mz)
		css_put(&next_mz->memcg->css);
	return nr_reclaimed;
}

/*
 * Test whether @memcg has children, dead or alive.  Note that this
 * function doesn't care whether @memcg has use_hierarchy enabled and
 * returns %true if there are child csses according to the cgroup
 * hierarchy.  Testing use_hierarchy is the caller's responsiblity.
 */
static inline bool memcg_has_children(struct mem_cgroup *memcg)
{
	bool ret;

	rcu_read_lock();
	ret = css_next_child(NULL, &memcg->css);
	rcu_read_unlock();
	return ret;
}

/*
 * Reclaims as many pages from the given memcg as possible.
 *
 * Caller is responsible for holding css reference for memcg.
 */
static int mem_cgroup_force_empty(struct mem_cgroup *memcg)
{
	int nr_retries = MEM_CGROUP_RECLAIM_RETRIES;

	/* we call try-to-free pages for make this cgroup empty */
	lru_add_drain_all();
	/* try to free all pages in this cgroup */
	while (nr_retries && page_counter_read(&memcg->memory)) {
		int progress;

		if (signal_pending(current))
			return -EINTR;

		progress = try_to_free_mem_cgroup_pages(memcg, 1,
							GFP_KERNEL, true);
		if (!progress) {
			nr_retries--;
			/* maybe some writeback is necessary */
			congestion_wait(BLK_RW_ASYNC, HZ/10);
		}

	}

	return 0;
}

static ssize_t mem_cgroup_force_empty_write(struct kernfs_open_file *of,
					    char *buf, size_t nbytes,
					    loff_t off)
{
	struct mem_cgroup *memcg = mem_cgroup_from_css(of_css(of));

	if (mem_cgroup_is_root(memcg))
		return -EINVAL;
	return mem_cgroup_force_empty(memcg) ?: nbytes;
}

static u64 mem_cgroup_hierarchy_read(struct cgroup_subsys_state *css,
				     struct cftype *cft)
{
	return mem_cgroup_from_css(css)->use_hierarchy;
}

static int mem_cgroup_hierarchy_write(struct cgroup_subsys_state *css,
				      struct cftype *cft, u64 val)
{
	int retval = 0;
	struct mem_cgroup *memcg = mem_cgroup_from_css(css);
	struct mem_cgroup *parent_memcg = mem_cgroup_from_css(memcg->css.parent);

	if (memcg->use_hierarchy == val)
		return 0;

	/*
	 * If parent's use_hierarchy is set, we can't make any modifications
	 * in the child subtrees. If it is unset, then the change can
	 * occur, provided the current cgroup has no children.
	 *
	 * For the root cgroup, parent_mem is NULL, we allow value to be
	 * set if there are no children.
	 */
	if ((!parent_memcg || !parent_memcg->use_hierarchy) &&
				(val == 1 || val == 0)) {
		if (!memcg_has_children(memcg))
			memcg->use_hierarchy = val;
		else
			retval = -EBUSY;
	} else
		retval = -EINVAL;

	return retval;
}

static void tree_stat(struct mem_cgroup *memcg, unsigned long *stat)
{
	struct mem_cgroup *iter;
	int i;

	memset(stat, 0, sizeof(*stat) * MEMCG_NR_STAT);

	for_each_mem_cgroup_tree(iter, memcg) {
		for (i = 0; i < MEMCG_NR_STAT; i++)
			stat[i] += memcg_page_state(iter, i);
	}
}

static void tree_events(struct mem_cgroup *memcg, unsigned long *events)
{
	struct mem_cgroup *iter;
	int i;

	memset(events, 0, sizeof(*events) * MEMCG_NR_EVENTS);

	for_each_mem_cgroup_tree(iter, memcg) {
		for (i = 0; i < MEMCG_NR_EVENTS; i++)
			events[i] += memcg_sum_events(iter, i);
	}
}

static unsigned long mem_cgroup_usage(struct mem_cgroup *memcg, bool swap)
{
	unsigned long val = 0;

	if (mem_cgroup_is_root(memcg)) {
		struct mem_cgroup *iter;

		for_each_mem_cgroup_tree(iter, memcg) {
			val += memcg_page_state(iter, MEMCG_CACHE);
			val += memcg_page_state(iter, MEMCG_RSS);
			if (swap)
				val += memcg_page_state(iter, MEMCG_SWAP);
		}
	} else {
		if (!swap)
			val = page_counter_read(&memcg->memory);
		else
			val = page_counter_read(&memcg->memsw);
	}
	return val;
}

enum {
	RES_USAGE,
	RES_LIMIT,
	RES_MAX_USAGE,
	RES_FAILCNT,
	RES_SOFT_LIMIT,
};

static u64 mem_cgroup_read_u64(struct cgroup_subsys_state *css,
			       struct cftype *cft)
{
	struct mem_cgroup *memcg = mem_cgroup_from_css(css);
	struct page_counter *counter;

	switch (MEMFILE_TYPE(cft->private)) {
	case _MEM:
		counter = &memcg->memory;
		break;
	case _MEMSWAP:
		counter = &memcg->memsw;
		break;
	case _KMEM:
		counter = &memcg->kmem;
		break;
	case _TCP:
		counter = &memcg->tcpmem;
		break;
	default:
		BUG();
	}

	switch (MEMFILE_ATTR(cft->private)) {
	case RES_USAGE:
		if (counter == &memcg->memory)
			return (u64)mem_cgroup_usage(memcg, false) * PAGE_SIZE;
		if (counter == &memcg->memsw)
			return (u64)mem_cgroup_usage(memcg, true) * PAGE_SIZE;
		return (u64)page_counter_read(counter) * PAGE_SIZE;
	case RES_LIMIT:
		return (u64)counter->limit * PAGE_SIZE;
	case RES_MAX_USAGE:
		return (u64)counter->watermark * PAGE_SIZE;
	case RES_FAILCNT:
		return counter->failcnt;
	case RES_SOFT_LIMIT:
		return (u64)memcg->soft_limit * PAGE_SIZE;
	default:
		BUG();
	}
}

#ifndef CONFIG_SLOB
static int memcg_online_kmem(struct mem_cgroup *memcg)
{
	int memcg_id;

	if (cgroup_memory_nokmem)
		return 0;

	BUG_ON(memcg->kmemcg_id >= 0);
	BUG_ON(memcg->kmem_state);

	memcg_id = memcg_alloc_cache_id();
	if (memcg_id < 0)
		return memcg_id;

	static_branch_inc(&memcg_kmem_enabled_key);
	/*
	 * A memory cgroup is considered kmem-online as soon as it gets
	 * kmemcg_id. Setting the id after enabling static branching will
	 * guarantee no one starts accounting before all call sites are
	 * patched.
	 */
	memcg->kmemcg_id = memcg_id;
	memcg->kmem_state = KMEM_ONLINE;
	INIT_LIST_HEAD(&memcg->kmem_caches);

	return 0;
}

static void memcg_offline_kmem(struct mem_cgroup *memcg)
{
	struct cgroup_subsys_state *css;
	struct mem_cgroup *parent, *child;
	int kmemcg_id;

	if (memcg->kmem_state != KMEM_ONLINE)
		return;
	/*
	 * Clear the online state before clearing memcg_caches array
	 * entries. The slab_mutex in memcg_deactivate_kmem_caches()
	 * guarantees that no cache will be created for this cgroup
	 * after we are done (see memcg_create_kmem_cache()).
	 */
	memcg->kmem_state = KMEM_ALLOCATED;

	memcg_deactivate_kmem_caches(memcg);

	kmemcg_id = memcg->kmemcg_id;
	BUG_ON(kmemcg_id < 0);

	parent = parent_mem_cgroup(memcg);
	if (!parent)
		parent = root_mem_cgroup;

	/*
	 * Change kmemcg_id of this cgroup and all its descendants to the
	 * parent's id, and then move all entries from this cgroup's list_lrus
	 * to ones of the parent. After we have finished, all list_lrus
	 * corresponding to this cgroup are guaranteed to remain empty. The
	 * ordering is imposed by list_lru_node->lock taken by
	 * memcg_drain_all_list_lrus().
	 */
	rcu_read_lock(); /* can be called from css_free w/o cgroup_mutex */
	css_for_each_descendant_pre(css, &memcg->css) {
		child = mem_cgroup_from_css(css);
		BUG_ON(child->kmemcg_id != kmemcg_id);
		child->kmemcg_id = parent->kmemcg_id;
		if (!memcg->use_hierarchy)
			break;
	}
	rcu_read_unlock();

	memcg_drain_all_list_lrus(kmemcg_id, parent->kmemcg_id);

	memcg_free_cache_id(kmemcg_id);
}

static void memcg_free_kmem(struct mem_cgroup *memcg)
{
	/* css_alloc() failed, offlining didn't happen */
	if (unlikely(memcg->kmem_state == KMEM_ONLINE))
		memcg_offline_kmem(memcg);

	if (memcg->kmem_state == KMEM_ALLOCATED) {
		memcg_destroy_kmem_caches(memcg);
		static_branch_dec(&memcg_kmem_enabled_key);
		WARN_ON(page_counter_read(&memcg->kmem));
	}
}
#else
static int memcg_online_kmem(struct mem_cgroup *memcg)
{
	return 0;
}
static void memcg_offline_kmem(struct mem_cgroup *memcg)
{
}
static void memcg_free_kmem(struct mem_cgroup *memcg)
{
}
#endif /* !CONFIG_SLOB */

static int memcg_update_kmem_limit(struct mem_cgroup *memcg,
				   unsigned long limit)
{
	int ret;

	mutex_lock(&memcg_limit_mutex);
	ret = page_counter_limit(&memcg->kmem, limit);
	mutex_unlock(&memcg_limit_mutex);
	return ret;
}

static int memcg_update_tcp_limit(struct mem_cgroup *memcg, unsigned long limit)
{
	int ret;

	mutex_lock(&memcg_limit_mutex);

	ret = page_counter_limit(&memcg->tcpmem, limit);
	if (ret)
		goto out;

	if (!memcg->tcpmem_active) {
		/*
		 * The active flag needs to be written after the static_key
		 * update. This is what guarantees that the socket activation
		 * function is the last one to run. See mem_cgroup_sk_alloc()
		 * for details, and note that we don't mark any socket as
		 * belonging to this memcg until that flag is up.
		 *
		 * We need to do this, because static_keys will span multiple
		 * sites, but we can't control their order. If we mark a socket
		 * as accounted, but the accounting functions are not patched in
		 * yet, we'll lose accounting.
		 *
		 * We never race with the readers in mem_cgroup_sk_alloc(),
		 * because when this value change, the code to process it is not
		 * patched in yet.
		 */
		static_branch_inc(&memcg_sockets_enabled_key);
		memcg->tcpmem_active = true;
	}
out:
	mutex_unlock(&memcg_limit_mutex);
	return ret;
}

/*
 * The user of this function is...
 * RES_LIMIT.
 */
static ssize_t mem_cgroup_write(struct kernfs_open_file *of,
				char *buf, size_t nbytes, loff_t off)
{
	struct mem_cgroup *memcg = mem_cgroup_from_css(of_css(of));
	unsigned long nr_pages;
	int ret;

	buf = strstrip(buf);
	ret = page_counter_memparse(buf, "-1", &nr_pages);
	if (ret)
		return ret;

	switch (MEMFILE_ATTR(of_cft(of)->private)) {
	case RES_LIMIT:
		if (mem_cgroup_is_root(memcg)) { /* Can't set limit on root */
			ret = -EINVAL;
			break;
		}
		switch (MEMFILE_TYPE(of_cft(of)->private)) {
		case _MEM:
			ret = mem_cgroup_resize_limit(memcg, nr_pages);
			break;
		case _MEMSWAP:
			ret = mem_cgroup_resize_memsw_limit(memcg, nr_pages);
			break;
		case _KMEM:
			ret = memcg_update_kmem_limit(memcg, nr_pages);
			break;
		case _TCP:
			ret = memcg_update_tcp_limit(memcg, nr_pages);
			break;
		}
		break;
	case RES_SOFT_LIMIT:
		memcg->soft_limit = nr_pages;
		ret = 0;
		break;
	}
	return ret ?: nbytes;
}

static ssize_t mem_cgroup_reset(struct kernfs_open_file *of, char *buf,
				size_t nbytes, loff_t off)
{
	struct mem_cgroup *memcg = mem_cgroup_from_css(of_css(of));
	struct page_counter *counter;

	switch (MEMFILE_TYPE(of_cft(of)->private)) {
	case _MEM:
		counter = &memcg->memory;
		break;
	case _MEMSWAP:
		counter = &memcg->memsw;
		break;
	case _KMEM:
		counter = &memcg->kmem;
		break;
	case _TCP:
		counter = &memcg->tcpmem;
		break;
	default:
		BUG();
	}

	switch (MEMFILE_ATTR(of_cft(of)->private)) {
	case RES_MAX_USAGE:
		page_counter_reset_watermark(counter);
		break;
	case RES_FAILCNT:
		counter->failcnt = 0;
		break;
	default:
		BUG();
	}

	return nbytes;
}

static u64 mem_cgroup_move_charge_read(struct cgroup_subsys_state *css,
					struct cftype *cft)
{
	return mem_cgroup_from_css(css)->move_charge_at_immigrate;
}

#ifdef CONFIG_MMU
static int mem_cgroup_move_charge_write(struct cgroup_subsys_state *css,
					struct cftype *cft, u64 val)
{
	struct mem_cgroup *memcg = mem_cgroup_from_css(css);

	if (val & ~MOVE_MASK)
		return -EINVAL;

	/*
	 * No kind of locking is needed in here, because ->can_attach() will
	 * check this value once in the beginning of the process, and then carry
	 * on with stale data. This means that changes to this value will only
	 * affect task migrations starting after the change.
	 */
	memcg->move_charge_at_immigrate = val;
	return 0;
}
#else
static int mem_cgroup_move_charge_write(struct cgroup_subsys_state *css,
					struct cftype *cft, u64 val)
{
	return -ENOSYS;
}
#endif

#ifdef CONFIG_NUMA
static int memcg_numa_stat_show(struct seq_file *m, void *v)
{
	struct numa_stat {
		const char *name;
		unsigned int lru_mask;
	};

	static const struct numa_stat stats[] = {
		{ "total", LRU_ALL },
		{ "file", LRU_ALL_FILE },
		{ "anon", LRU_ALL_ANON },
		{ "unevictable", BIT(LRU_UNEVICTABLE) },
	};
	const struct numa_stat *stat;
	int nid;
	unsigned long nr;
	struct mem_cgroup *memcg = mem_cgroup_from_css(seq_css(m));

	for (stat = stats; stat < stats + ARRAY_SIZE(stats); stat++) {
		nr = mem_cgroup_nr_lru_pages(memcg, stat->lru_mask);
		seq_printf(m, "%s=%lu", stat->name, nr);
		for_each_node_state(nid, N_MEMORY) {
			nr = mem_cgroup_node_nr_lru_pages(memcg, nid,
							  stat->lru_mask);
			seq_printf(m, " N%d=%lu", nid, nr);
		}
		seq_putc(m, '\n');
	}

	for (stat = stats; stat < stats + ARRAY_SIZE(stats); stat++) {
		struct mem_cgroup *iter;

		nr = 0;
		for_each_mem_cgroup_tree(iter, memcg)
			nr += mem_cgroup_nr_lru_pages(iter, stat->lru_mask);
		seq_printf(m, "hierarchical_%s=%lu", stat->name, nr);
		for_each_node_state(nid, N_MEMORY) {
			nr = 0;
			for_each_mem_cgroup_tree(iter, memcg)
				nr += mem_cgroup_node_nr_lru_pages(
					iter, nid, stat->lru_mask);
			seq_printf(m, " N%d=%lu", nid, nr);
		}
		seq_putc(m, '\n');
	}

	return 0;
}
#endif /* CONFIG_NUMA */

/* Universal VM events cgroup1 shows, original sort order */
unsigned int memcg1_events[] = {
	PGPGIN,
	PGPGOUT,
	PGFAULT,
	PGMAJFAULT,
};

static const char *const memcg1_event_names[] = {
	"pgpgin",
	"pgpgout",
	"pgfault",
	"pgmajfault",
};

static int memcg_stat_show(struct seq_file *m, void *v)
{
	struct mem_cgroup *memcg = mem_cgroup_from_css(seq_css(m));
	unsigned long memory, memsw;
	struct mem_cgroup *mi;
	unsigned int i;

	BUILD_BUG_ON(ARRAY_SIZE(memcg1_stat_names) != ARRAY_SIZE(memcg1_stats));
	BUILD_BUG_ON(ARRAY_SIZE(mem_cgroup_lru_names) != NR_LRU_LISTS);

	for (i = 0; i < ARRAY_SIZE(memcg1_stats); i++) {
		if (memcg1_stats[i] == MEMCG_SWAP && !do_memsw_account())
			continue;
		seq_printf(m, "%s %lu\n", memcg1_stat_names[i],
			   memcg_page_state(memcg, memcg1_stats[i]) *
			   PAGE_SIZE);
	}

	for (i = 0; i < ARRAY_SIZE(memcg1_events); i++)
		seq_printf(m, "%s %lu\n", memcg1_event_names[i],
			   memcg_sum_events(memcg, memcg1_events[i]));

	for (i = 0; i < NR_LRU_LISTS; i++)
		seq_printf(m, "%s %lu\n", mem_cgroup_lru_names[i],
			   mem_cgroup_nr_lru_pages(memcg, BIT(i)) * PAGE_SIZE);

	/* Hierarchical information */
	memory = memsw = PAGE_COUNTER_MAX;
	for (mi = memcg; mi; mi = parent_mem_cgroup(mi)) {
		memory = min(memory, mi->memory.limit);
		memsw = min(memsw, mi->memsw.limit);
	}
	seq_printf(m, "hierarchical_memory_limit %llu\n",
		   (u64)memory * PAGE_SIZE);
	if (do_memsw_account())
		seq_printf(m, "hierarchical_memsw_limit %llu\n",
			   (u64)memsw * PAGE_SIZE);

	for (i = 0; i < ARRAY_SIZE(memcg1_stats); i++) {
		unsigned long long val = 0;

		if (memcg1_stats[i] == MEMCG_SWAP && !do_memsw_account())
			continue;
		for_each_mem_cgroup_tree(mi, memcg)
			val += memcg_page_state(mi, memcg1_stats[i]) *
			PAGE_SIZE;
		seq_printf(m, "total_%s %llu\n", memcg1_stat_names[i], val);
	}

	for (i = 0; i < ARRAY_SIZE(memcg1_events); i++) {
		unsigned long long val = 0;

		for_each_mem_cgroup_tree(mi, memcg)
			val += memcg_sum_events(mi, memcg1_events[i]);
		seq_printf(m, "total_%s %llu\n", memcg1_event_names[i], val);
	}

	for (i = 0; i < NR_LRU_LISTS; i++) {
		unsigned long long val = 0;

		for_each_mem_cgroup_tree(mi, memcg)
			val += mem_cgroup_nr_lru_pages(mi, BIT(i)) * PAGE_SIZE;
		seq_printf(m, "total_%s %llu\n", mem_cgroup_lru_names[i], val);
	}

#ifdef CONFIG_DEBUG_VM
	{
		pg_data_t *pgdat;
		struct mem_cgroup_per_node *mz;
		struct zone_reclaim_stat *rstat;
		unsigned long recent_rotated[2] = {0, 0};
		unsigned long recent_scanned[2] = {0, 0};

		for_each_online_pgdat(pgdat) {
			mz = mem_cgroup_nodeinfo(memcg, pgdat->node_id);
			rstat = &mz->lruvec.reclaim_stat;

			recent_rotated[0] += rstat->recent_rotated[0];
			recent_rotated[1] += rstat->recent_rotated[1];
			recent_scanned[0] += rstat->recent_scanned[0];
			recent_scanned[1] += rstat->recent_scanned[1];
		}
		seq_printf(m, "recent_rotated_anon %lu\n", recent_rotated[0]);
		seq_printf(m, "recent_rotated_file %lu\n", recent_rotated[1]);
		seq_printf(m, "recent_scanned_anon %lu\n", recent_scanned[0]);
		seq_printf(m, "recent_scanned_file %lu\n", recent_scanned[1]);
	}
#endif

	return 0;
}

static u64 mem_cgroup_swappiness_read(struct cgroup_subsys_state *css,
				      struct cftype *cft)
{
	struct mem_cgroup *memcg = mem_cgroup_from_css(css);

	return mem_cgroup_swappiness(memcg);
}

static int mem_cgroup_swappiness_write(struct cgroup_subsys_state *css,
				       struct cftype *cft, u64 val)
{
	struct mem_cgroup *memcg = mem_cgroup_from_css(css);

	if (val > 100)
		return -EINVAL;

	if (css->parent)
		memcg->swappiness = val;
	else
		vm_swappiness = val;

	return 0;
}

static void __mem_cgroup_threshold(struct mem_cgroup *memcg, bool swap)
{
	struct mem_cgroup_threshold_ary *t;
	unsigned long usage;
	int i;

	rcu_read_lock();
	if (!swap)
		t = rcu_dereference(memcg->thresholds.primary);
	else
		t = rcu_dereference(memcg->memsw_thresholds.primary);

	if (!t)
		goto unlock;

	usage = mem_cgroup_usage(memcg, swap);

	/*
	 * current_threshold points to threshold just below or equal to usage.
	 * If it's not true, a threshold was crossed after last
	 * call of __mem_cgroup_threshold().
	 */
	i = t->current_threshold;

	/*
	 * Iterate backward over array of thresholds starting from
	 * current_threshold and check if a threshold is crossed.
	 * If none of thresholds below usage is crossed, we read
	 * only one element of the array here.
	 */
	for (; i >= 0 && unlikely(t->entries[i].threshold > usage); i--)
		eventfd_signal(t->entries[i].eventfd, 1);

	/* i = current_threshold + 1 */
	i++;

	/*
	 * Iterate forward over array of thresholds starting from
	 * current_threshold+1 and check if a threshold is crossed.
	 * If none of thresholds above usage is crossed, we read
	 * only one element of the array here.
	 */
	for (; i < t->size && unlikely(t->entries[i].threshold <= usage); i++)
		eventfd_signal(t->entries[i].eventfd, 1);

	/* Update current_threshold */
	t->current_threshold = i - 1;
unlock:
	rcu_read_unlock();
}

static void mem_cgroup_threshold(struct mem_cgroup *memcg)
{
	while (memcg) {
		__mem_cgroup_threshold(memcg, false);
		if (do_memsw_account())
			__mem_cgroup_threshold(memcg, true);

		memcg = parent_mem_cgroup(memcg);
	}
}

static int compare_thresholds(const void *a, const void *b)
{
	const struct mem_cgroup_threshold *_a = a;
	const struct mem_cgroup_threshold *_b = b;

	if (_a->threshold > _b->threshold)
		return 1;

	if (_a->threshold < _b->threshold)
		return -1;

	return 0;
}

static int mem_cgroup_oom_notify_cb(struct mem_cgroup *memcg)
{
	struct mem_cgroup_eventfd_list *ev;

	spin_lock(&memcg_oom_lock);

	list_for_each_entry(ev, &memcg->oom_notify, list)
		eventfd_signal(ev->eventfd, 1);

	spin_unlock(&memcg_oom_lock);
	return 0;
}

static void mem_cgroup_oom_notify(struct mem_cgroup *memcg)
{
	struct mem_cgroup *iter;

	for_each_mem_cgroup_tree(iter, memcg)
		mem_cgroup_oom_notify_cb(iter);
}

static int __mem_cgroup_usage_register_event(struct mem_cgroup *memcg,
	struct eventfd_ctx *eventfd, const char *args, enum res_type type)
{
	struct mem_cgroup_thresholds *thresholds;
	struct mem_cgroup_threshold_ary *new;
	unsigned long threshold;
	unsigned long usage;
	int i, size, ret;

	ret = page_counter_memparse(args, "-1", &threshold);
	if (ret)
		return ret;

	mutex_lock(&memcg->thresholds_lock);

	if (type == _MEM) {
		thresholds = &memcg->thresholds;
		usage = mem_cgroup_usage(memcg, false);
	} else if (type == _MEMSWAP) {
		thresholds = &memcg->memsw_thresholds;
		usage = mem_cgroup_usage(memcg, true);
	} else
		BUG();

	/* Check if a threshold crossed before adding a new one */
	if (thresholds->primary)
		__mem_cgroup_threshold(memcg, type == _MEMSWAP);

	size = thresholds->primary ? thresholds->primary->size + 1 : 1;

	/* Allocate memory for new array of thresholds */
	new = kmalloc(sizeof(*new) + size * sizeof(struct mem_cgroup_threshold),
			GFP_KERNEL);
	if (!new) {
		ret = -ENOMEM;
		goto unlock;
	}
	new->size = size;

	/* Copy thresholds (if any) to new array */
	if (thresholds->primary) {
		memcpy(new->entries, thresholds->primary->entries, (size - 1) *
				sizeof(struct mem_cgroup_threshold));
	}

	/* Add new threshold */
	new->entries[size - 1].eventfd = eventfd;
	new->entries[size - 1].threshold = threshold;

	/* Sort thresholds. Registering of new threshold isn't time-critical */
	sort(new->entries, size, sizeof(struct mem_cgroup_threshold),
			compare_thresholds, NULL);

	/* Find current threshold */
	new->current_threshold = -1;
	for (i = 0; i < size; i++) {
		if (new->entries[i].threshold <= usage) {
			/*
			 * new->current_threshold will not be used until
			 * rcu_assign_pointer(), so it's safe to increment
			 * it here.
			 */
			++new->current_threshold;
		} else
			break;
	}

	/* Free old spare buffer and save old primary buffer as spare */
	kfree(thresholds->spare);
	thresholds->spare = thresholds->primary;

	rcu_assign_pointer(thresholds->primary, new);

	/* To be sure that nobody uses thresholds */
	synchronize_rcu();

unlock:
	mutex_unlock(&memcg->thresholds_lock);

	return ret;
}

static int mem_cgroup_usage_register_event(struct mem_cgroup *memcg,
	struct eventfd_ctx *eventfd, const char *args)
{
	return __mem_cgroup_usage_register_event(memcg, eventfd, args, _MEM);
}

static int memsw_cgroup_usage_register_event(struct mem_cgroup *memcg,
	struct eventfd_ctx *eventfd, const char *args)
{
	return __mem_cgroup_usage_register_event(memcg, eventfd, args, _MEMSWAP);
}

static void __mem_cgroup_usage_unregister_event(struct mem_cgroup *memcg,
	struct eventfd_ctx *eventfd, enum res_type type)
{
	struct mem_cgroup_thresholds *thresholds;
	struct mem_cgroup_threshold_ary *new;
	unsigned long usage;
	int i, j, size;

	mutex_lock(&memcg->thresholds_lock);

	if (type == _MEM) {
		thresholds = &memcg->thresholds;
		usage = mem_cgroup_usage(memcg, false);
	} else if (type == _MEMSWAP) {
		thresholds = &memcg->memsw_thresholds;
		usage = mem_cgroup_usage(memcg, true);
	} else
		BUG();

	if (!thresholds->primary)
		goto unlock;

	/* Check if a threshold crossed before removing */
	__mem_cgroup_threshold(memcg, type == _MEMSWAP);

	/* Calculate new number of threshold */
	size = 0;
	for (i = 0; i < thresholds->primary->size; i++) {
		if (thresholds->primary->entries[i].eventfd != eventfd)
			size++;
	}

	new = thresholds->spare;

	/* Set thresholds array to NULL if we don't have thresholds */
	if (!size) {
		kfree(new);
		new = NULL;
		goto swap_buffers;
	}

	new->size = size;

	/* Copy thresholds and find current threshold */
	new->current_threshold = -1;
	for (i = 0, j = 0; i < thresholds->primary->size; i++) {
		if (thresholds->primary->entries[i].eventfd == eventfd)
			continue;

		new->entries[j] = thresholds->primary->entries[i];
		if (new->entries[j].threshold <= usage) {
			/*
			 * new->current_threshold will not be used
			 * until rcu_assign_pointer(), so it's safe to increment
			 * it here.
			 */
			++new->current_threshold;
		}
		j++;
	}

swap_buffers:
	/* Swap primary and spare array */
	thresholds->spare = thresholds->primary;

	rcu_assign_pointer(thresholds->primary, new);

	/* To be sure that nobody uses thresholds */
	synchronize_rcu();

	/* If all events are unregistered, free the spare array */
	if (!new) {
		kfree(thresholds->spare);
		thresholds->spare = NULL;
	}
unlock:
	mutex_unlock(&memcg->thresholds_lock);
}

static void mem_cgroup_usage_unregister_event(struct mem_cgroup *memcg,
	struct eventfd_ctx *eventfd)
{
	return __mem_cgroup_usage_unregister_event(memcg, eventfd, _MEM);
}

static void memsw_cgroup_usage_unregister_event(struct mem_cgroup *memcg,
	struct eventfd_ctx *eventfd)
{
	return __mem_cgroup_usage_unregister_event(memcg, eventfd, _MEMSWAP);
}

static int mem_cgroup_oom_register_event(struct mem_cgroup *memcg,
	struct eventfd_ctx *eventfd, const char *args)
{
	struct mem_cgroup_eventfd_list *event;

	event = kmalloc(sizeof(*event),	GFP_KERNEL);
	if (!event)
		return -ENOMEM;

	spin_lock(&memcg_oom_lock);

	event->eventfd = eventfd;
	list_add(&event->list, &memcg->oom_notify);

	/* already in OOM ? */
	if (memcg->under_oom)
		eventfd_signal(eventfd, 1);
	spin_unlock(&memcg_oom_lock);

	return 0;
}

static void mem_cgroup_oom_unregister_event(struct mem_cgroup *memcg,
	struct eventfd_ctx *eventfd)
{
	struct mem_cgroup_eventfd_list *ev, *tmp;

	spin_lock(&memcg_oom_lock);

	list_for_each_entry_safe(ev, tmp, &memcg->oom_notify, list) {
		if (ev->eventfd == eventfd) {
			list_del(&ev->list);
			kfree(ev);
		}
	}

	spin_unlock(&memcg_oom_lock);
}

static int mem_cgroup_oom_control_read(struct seq_file *sf, void *v)
{
	struct mem_cgroup *memcg = mem_cgroup_from_css(seq_css(sf));

	seq_printf(sf, "oom_kill_disable %d\n", memcg->oom_kill_disable);
	seq_printf(sf, "under_oom %d\n", (bool)memcg->under_oom);
	seq_printf(sf, "oom_kill %lu\n", memcg_sum_events(memcg, OOM_KILL));
	return 0;
}

static int mem_cgroup_oom_control_write(struct cgroup_subsys_state *css,
	struct cftype *cft, u64 val)
{
	struct mem_cgroup *memcg = mem_cgroup_from_css(css);

	/* cannot set to root cgroup and only 0 and 1 are allowed */
	if (!css->parent || !((val == 0) || (val == 1)))
		return -EINVAL;

	memcg->oom_kill_disable = val;
	if (!val)
		memcg_oom_recover(memcg);

	return 0;
}

#ifdef CONFIG_CGROUP_WRITEBACK

struct list_head *mem_cgroup_cgwb_list(struct mem_cgroup *memcg)
{
	return &memcg->cgwb_list;
}

static int memcg_wb_domain_init(struct mem_cgroup *memcg, gfp_t gfp)
{
	return wb_domain_init(&memcg->cgwb_domain, gfp);
}

static void memcg_wb_domain_exit(struct mem_cgroup *memcg)
{
	wb_domain_exit(&memcg->cgwb_domain);
}

static void memcg_wb_domain_size_changed(struct mem_cgroup *memcg)
{
	wb_domain_size_changed(&memcg->cgwb_domain);
}

struct wb_domain *mem_cgroup_wb_domain(struct bdi_writeback *wb)
{
	struct mem_cgroup *memcg = mem_cgroup_from_css(wb->memcg_css);

	if (!memcg->css.parent)
		return NULL;

	return &memcg->cgwb_domain;
}

/**
 * mem_cgroup_wb_stats - retrieve writeback related stats from its memcg
 * @wb: bdi_writeback in question
 * @pfilepages: out parameter for number of file pages
 * @pheadroom: out parameter for number of allocatable pages according to memcg
 * @pdirty: out parameter for number of dirty pages
 * @pwriteback: out parameter for number of pages under writeback
 *
 * Determine the numbers of file, headroom, dirty, and writeback pages in
 * @wb's memcg.  File, dirty and writeback are self-explanatory.  Headroom
 * is a bit more involved.
 *
 * A memcg's headroom is "min(max, high) - used".  In the hierarchy, the
 * headroom is calculated as the lowest headroom of itself and the
 * ancestors.  Note that this doesn't consider the actual amount of
 * available memory in the system.  The caller should further cap
 * *@pheadroom accordingly.
 */
void mem_cgroup_wb_stats(struct bdi_writeback *wb, unsigned long *pfilepages,
			 unsigned long *pheadroom, unsigned long *pdirty,
			 unsigned long *pwriteback)
{
	struct mem_cgroup *memcg = mem_cgroup_from_css(wb->memcg_css);
	struct mem_cgroup *parent;

	*pdirty = memcg_page_state(memcg, NR_FILE_DIRTY);

	/* this should eventually include NR_UNSTABLE_NFS */
	*pwriteback = memcg_page_state(memcg, NR_WRITEBACK);
	*pfilepages = mem_cgroup_nr_lru_pages(memcg, (1 << LRU_INACTIVE_FILE) |
						     (1 << LRU_ACTIVE_FILE));
	*pheadroom = PAGE_COUNTER_MAX;

	while ((parent = parent_mem_cgroup(memcg))) {
		unsigned long ceiling = min(memcg->memory.limit, memcg->high);
		unsigned long used = page_counter_read(&memcg->memory);

		*pheadroom = min(*pheadroom, ceiling - min(ceiling, used));
		memcg = parent;
	}
}

#else	/* CONFIG_CGROUP_WRITEBACK */

static int memcg_wb_domain_init(struct mem_cgroup *memcg, gfp_t gfp)
{
	return 0;
}

static void memcg_wb_domain_exit(struct mem_cgroup *memcg)
{
}

static void memcg_wb_domain_size_changed(struct mem_cgroup *memcg)
{
}

#endif	/* CONFIG_CGROUP_WRITEBACK */

/*
 * DO NOT USE IN NEW FILES.
 *
 * "cgroup.event_control" implementation.
 *
 * This is way over-engineered.  It tries to support fully configurable
 * events for each user.  Such level of flexibility is completely
 * unnecessary especially in the light of the planned unified hierarchy.
 *
 * Please deprecate this and replace with something simpler if at all
 * possible.
 */

/*
 * Unregister event and free resources.
 *
 * Gets called from workqueue.
 */
static void memcg_event_remove(struct work_struct *work)
{
	struct mem_cgroup_event *event =
		container_of(work, struct mem_cgroup_event, remove);
	struct mem_cgroup *memcg = event->memcg;

	remove_wait_queue(event->wqh, &event->wait);

	event->unregister_event(memcg, event->eventfd);

	/* Notify userspace the event is going away. */
	eventfd_signal(event->eventfd, 1);

	eventfd_ctx_put(event->eventfd);
	kfree(event);
	css_put(&memcg->css);
}

/*
 * Gets called on POLLHUP on eventfd when user closes it.
 *
 * Called with wqh->lock held and interrupts disabled.
 */
static int memcg_event_wake(wait_queue_entry_t *wait, unsigned mode,
			    int sync, void *key)
{
	struct mem_cgroup_event *event =
		container_of(wait, struct mem_cgroup_event, wait);
	struct mem_cgroup *memcg = event->memcg;
	unsigned long flags = (unsigned long)key;

	if (flags & POLLHUP) {
		/*
		 * If the event has been detached at cgroup removal, we
		 * can simply return knowing the other side will cleanup
		 * for us.
		 *
		 * We can't race against event freeing since the other
		 * side will require wqh->lock via remove_wait_queue(),
		 * which we hold.
		 */
		spin_lock(&memcg->event_list_lock);
		if (!list_empty(&event->list)) {
			list_del_init(&event->list);
			/*
			 * We are in atomic context, but cgroup_event_remove()
			 * may sleep, so we have to call it in workqueue.
			 */
			schedule_work(&event->remove);
		}
		spin_unlock(&memcg->event_list_lock);
	}

	return 0;
}

static void memcg_event_ptable_queue_proc(struct file *file,
		wait_queue_head_t *wqh, poll_table *pt)
{
	struct mem_cgroup_event *event =
		container_of(pt, struct mem_cgroup_event, pt);

	event->wqh = wqh;
	add_wait_queue(wqh, &event->wait);
}

/*
 * DO NOT USE IN NEW FILES.
 *
 * Parse input and register new cgroup event handler.
 *
 * Input must be in format '<event_fd> <control_fd> <args>'.
 * Interpretation of args is defined by control file implementation.
 */
static ssize_t memcg_write_event_control(struct kernfs_open_file *of,
					 char *buf, size_t nbytes, loff_t off)
{
	struct cgroup_subsys_state *css = of_css(of);
	struct mem_cgroup *memcg = mem_cgroup_from_css(css);
	struct mem_cgroup_event *event;
	struct cgroup_subsys_state *cfile_css;
	unsigned int efd, cfd;
	struct fd efile;
	struct fd cfile;
	const char *name;
	char *endp;
	int ret;

	buf = strstrip(buf);

	efd = simple_strtoul(buf, &endp, 10);
	if (*endp != ' ')
		return -EINVAL;
	buf = endp + 1;

	cfd = simple_strtoul(buf, &endp, 10);
	if ((*endp != ' ') && (*endp != '\0'))
		return -EINVAL;
	buf = endp + 1;

	event = kzalloc(sizeof(*event), GFP_KERNEL);
	if (!event)
		return -ENOMEM;

	event->memcg = memcg;
	INIT_LIST_HEAD(&event->list);
	init_poll_funcptr(&event->pt, memcg_event_ptable_queue_proc);
	init_waitqueue_func_entry(&event->wait, memcg_event_wake);
	INIT_WORK(&event->remove, memcg_event_remove);

	efile = fdget(efd);
	if (!efile.file) {
		ret = -EBADF;
		goto out_kfree;
	}

	event->eventfd = eventfd_ctx_fileget(efile.file);
	if (IS_ERR(event->eventfd)) {
		ret = PTR_ERR(event->eventfd);
		goto out_put_efile;
	}

	cfile = fdget(cfd);
	if (!cfile.file) {
		ret = -EBADF;
		goto out_put_eventfd;
	}

	/* the process need read permission on control file */
	/* AV: shouldn't we check that it's been opened for read instead? */
	ret = inode_permission(file_inode(cfile.file), MAY_READ);
	if (ret < 0)
		goto out_put_cfile;

	/*
	 * Determine the event callbacks and set them in @event.  This used
	 * to be done via struct cftype but cgroup core no longer knows
	 * about these events.  The following is crude but the whole thing
	 * is for compatibility anyway.
	 *
	 * DO NOT ADD NEW FILES.
	 */
	name = cfile.file->f_path.dentry->d_name.name;

	if (!strcmp(name, "memory.usage_in_bytes")) {
		event->register_event = mem_cgroup_usage_register_event;
		event->unregister_event = mem_cgroup_usage_unregister_event;
	} else if (!strcmp(name, "memory.oom_control")) {
		event->register_event = mem_cgroup_oom_register_event;
		event->unregister_event = mem_cgroup_oom_unregister_event;
	} else if (!strcmp(name, "memory.pressure_level")) {
		event->register_event = vmpressure_register_event;
		event->unregister_event = vmpressure_unregister_event;
	} else if (!strcmp(name, "memory.memsw.usage_in_bytes")) {
		event->register_event = memsw_cgroup_usage_register_event;
		event->unregister_event = memsw_cgroup_usage_unregister_event;
	} else {
		ret = -EINVAL;
		goto out_put_cfile;
	}

	/*
	 * Verify @cfile should belong to @css.  Also, remaining events are
	 * automatically removed on cgroup destruction but the removal is
	 * asynchronous, so take an extra ref on @css.
	 */
	cfile_css = css_tryget_online_from_dir(cfile.file->f_path.dentry->d_parent,
					       &memory_cgrp_subsys);
	ret = -EINVAL;
	if (IS_ERR(cfile_css))
		goto out_put_cfile;
	if (cfile_css != css) {
		css_put(cfile_css);
		goto out_put_cfile;
	}

	ret = event->register_event(memcg, event->eventfd, buf);
	if (ret)
		goto out_put_css;

	efile.file->f_op->poll(efile.file, &event->pt);

	spin_lock(&memcg->event_list_lock);
	list_add(&event->list, &memcg->event_list);
	spin_unlock(&memcg->event_list_lock);

	fdput(cfile);
	fdput(efile);

	return nbytes;

out_put_css:
	css_put(css);
out_put_cfile:
	fdput(cfile);
out_put_eventfd:
	eventfd_ctx_put(event->eventfd);
out_put_efile:
	fdput(efile);
out_kfree:
	kfree(event);

	return ret;
}

static struct cftype mem_cgroup_legacy_files[] = {
	{
		.name = "usage_in_bytes",
		.private = MEMFILE_PRIVATE(_MEM, RES_USAGE),
		.read_u64 = mem_cgroup_read_u64,
	},
	{
		.name = "max_usage_in_bytes",
		.private = MEMFILE_PRIVATE(_MEM, RES_MAX_USAGE),
		.write = mem_cgroup_reset,
		.read_u64 = mem_cgroup_read_u64,
	},
	{
		.name = "limit_in_bytes",
		.private = MEMFILE_PRIVATE(_MEM, RES_LIMIT),
		.write = mem_cgroup_write,
		.read_u64 = mem_cgroup_read_u64,
	},
	{
		.name = "soft_limit_in_bytes",
		.private = MEMFILE_PRIVATE(_MEM, RES_SOFT_LIMIT),
		.write = mem_cgroup_write,
		.read_u64 = mem_cgroup_read_u64,
	},
	{
		.name = "failcnt",
		.private = MEMFILE_PRIVATE(_MEM, RES_FAILCNT),
		.write = mem_cgroup_reset,
		.read_u64 = mem_cgroup_read_u64,
	},
	{
		.name = "stat",
		.seq_show = memcg_stat_show,
	},
	{
		.name = "force_empty",
		.write = mem_cgroup_force_empty_write,
	},
	{
		.name = "use_hierarchy",
		.write_u64 = mem_cgroup_hierarchy_write,
		.read_u64 = mem_cgroup_hierarchy_read,
	},
	{
		.name = "cgroup.event_control",		/* XXX: for compat */
		.write = memcg_write_event_control,
		.flags = CFTYPE_NO_PREFIX | CFTYPE_WORLD_WRITABLE,
	},
	{
		.name = "swappiness",
		.read_u64 = mem_cgroup_swappiness_read,
		.write_u64 = mem_cgroup_swappiness_write,
	},
	{
		.name = "move_charge_at_immigrate",
		.read_u64 = mem_cgroup_move_charge_read,
		.write_u64 = mem_cgroup_move_charge_write,
	},
	{
		.name = "oom_control",
		.seq_show = mem_cgroup_oom_control_read,
		.write_u64 = mem_cgroup_oom_control_write,
		.private = MEMFILE_PRIVATE(_OOM_TYPE, OOM_CONTROL),
	},
	{
		.name = "pressure_level",
	},
#ifdef CONFIG_NUMA
	{
		.name = "numa_stat",
		.seq_show = memcg_numa_stat_show,
	},
#endif
	{
		.name = "kmem.limit_in_bytes",
		.private = MEMFILE_PRIVATE(_KMEM, RES_LIMIT),
		.write = mem_cgroup_write,
		.read_u64 = mem_cgroup_read_u64,
	},
	{
		.name = "kmem.usage_in_bytes",
		.private = MEMFILE_PRIVATE(_KMEM, RES_USAGE),
		.read_u64 = mem_cgroup_read_u64,
	},
	{
		.name = "kmem.failcnt",
		.private = MEMFILE_PRIVATE(_KMEM, RES_FAILCNT),
		.write = mem_cgroup_reset,
		.read_u64 = mem_cgroup_read_u64,
	},
	{
		.name = "kmem.max_usage_in_bytes",
		.private = MEMFILE_PRIVATE(_KMEM, RES_MAX_USAGE),
		.write = mem_cgroup_reset,
		.read_u64 = mem_cgroup_read_u64,
	},
#ifdef CONFIG_SLABINFO
	{
		.name = "kmem.slabinfo",
		.seq_start = memcg_slab_start,
		.seq_next = memcg_slab_next,
		.seq_stop = memcg_slab_stop,
		.seq_show = memcg_slab_show,
	},
#endif
	{
		.name = "kmem.tcp.limit_in_bytes",
		.private = MEMFILE_PRIVATE(_TCP, RES_LIMIT),
		.write = mem_cgroup_write,
		.read_u64 = mem_cgroup_read_u64,
	},
	{
		.name = "kmem.tcp.usage_in_bytes",
		.private = MEMFILE_PRIVATE(_TCP, RES_USAGE),
		.read_u64 = mem_cgroup_read_u64,
	},
	{
		.name = "kmem.tcp.failcnt",
		.private = MEMFILE_PRIVATE(_TCP, RES_FAILCNT),
		.write = mem_cgroup_reset,
		.read_u64 = mem_cgroup_read_u64,
	},
	{
		.name = "kmem.tcp.max_usage_in_bytes",
		.private = MEMFILE_PRIVATE(_TCP, RES_MAX_USAGE),
		.write = mem_cgroup_reset,
		.read_u64 = mem_cgroup_read_u64,
	},
	{ },	/* terminate */
};

/*
 * Private memory cgroup IDR
 *
 * Swap-out records and page cache shadow entries need to store memcg
 * references in constrained space, so we maintain an ID space that is
 * limited to 16 bit (MEM_CGROUP_ID_MAX), limiting the total number of
 * memory-controlled cgroups to 64k.
 *
 * However, there usually are many references to the oflline CSS after
 * the cgroup has been destroyed, such as page cache or reclaimable
 * slab objects, that don't need to hang on to the ID. We want to keep
 * those dead CSS from occupying IDs, or we might quickly exhaust the
 * relatively small ID space and prevent the creation of new cgroups
 * even when there are much fewer than 64k cgroups - possibly none.
 *
 * Maintain a private 16-bit ID space for memcg, and allow the ID to
 * be freed and recycled when it's no longer needed, which is usually
 * when the CSS is offlined.
 *
 * The only exception to that are records of swapped out tmpfs/shmem
 * pages that need to be attributed to live ancestors on swapin. But
 * those references are manageable from userspace.
 */

static DEFINE_IDR(mem_cgroup_idr);

static void mem_cgroup_id_get_many(struct mem_cgroup *memcg, unsigned int n)
{
	VM_BUG_ON(atomic_read(&memcg->id.ref) <= 0);
	atomic_add(n, &memcg->id.ref);
}

static void mem_cgroup_id_put_many(struct mem_cgroup *memcg, unsigned int n)
{
	VM_BUG_ON(atomic_read(&memcg->id.ref) < n);
	if (atomic_sub_and_test(n, &memcg->id.ref)) {
		idr_remove(&mem_cgroup_idr, memcg->id.id);
		memcg->id.id = 0;

		/* Memcg ID pins CSS */
		css_put(&memcg->css);
	}
}

static inline void mem_cgroup_id_get(struct mem_cgroup *memcg)
{
	mem_cgroup_id_get_many(memcg, 1);
}

static inline void mem_cgroup_id_put(struct mem_cgroup *memcg)
{
	mem_cgroup_id_put_many(memcg, 1);
}

/**
 * mem_cgroup_from_id - look up a memcg from a memcg id
 * @id: the memcg id to look up
 *
 * Caller must hold rcu_read_lock().
 */
struct mem_cgroup *mem_cgroup_from_id(unsigned short id)
{
	WARN_ON_ONCE(!rcu_read_lock_held());
	return idr_find(&mem_cgroup_idr, id);
}

static int alloc_mem_cgroup_per_node_info(struct mem_cgroup *memcg, int node)
{
	struct mem_cgroup_per_node *pn;
	int tmp = node;
	/*
	 * This routine is called against possible nodes.
	 * But it's BUG to call kmalloc() against offline node.
	 *
	 * TODO: this routine can waste much memory for nodes which will
	 *       never be onlined. It's better to use memory hotplug callback
	 *       function.
	 */
	if (!node_state(node, N_NORMAL_MEMORY))
		tmp = -1;
	pn = kzalloc_node(sizeof(*pn), GFP_KERNEL, tmp);
	if (!pn)
		return 1;

	pn->lruvec_stat = alloc_percpu(struct lruvec_stat);
	if (!pn->lruvec_stat) {
		kfree(pn);
		return 1;
	}

	lruvec_init(&pn->lruvec);
	pn->usage_in_excess = 0;
	pn->on_tree = false;
	pn->memcg = memcg;

	memcg->nodeinfo[node] = pn;
	return 0;
}

static void free_mem_cgroup_per_node_info(struct mem_cgroup *memcg, int node)
{
	struct mem_cgroup_per_node *pn = memcg->nodeinfo[node];

	free_percpu(pn->lruvec_stat);
	kfree(pn);
}

static void __mem_cgroup_free(struct mem_cgroup *memcg)
{
	int node;

	for_each_node(node)
		free_mem_cgroup_per_node_info(memcg, node);
	free_percpu(memcg->stat);
	kfree(memcg);
}

static void mem_cgroup_free(struct mem_cgroup *memcg)
{
	memcg_wb_domain_exit(memcg);
	__mem_cgroup_free(memcg);
}

static struct mem_cgroup *mem_cgroup_alloc(void)
{
	struct mem_cgroup *memcg;
	size_t size;
	int node;

	size = sizeof(struct mem_cgroup);
	size += nr_node_ids * sizeof(struct mem_cgroup_per_node *);

	memcg = kzalloc(size, GFP_KERNEL);
	if (!memcg)
		return NULL;

	memcg->id.id = idr_alloc(&mem_cgroup_idr, NULL,
				 1, MEM_CGROUP_ID_MAX,
				 GFP_KERNEL);
	if (memcg->id.id < 0)
		goto fail;

	memcg->stat = alloc_percpu(struct mem_cgroup_stat_cpu);
	if (!memcg->stat)
		goto fail;

	for_each_node(node)
		if (alloc_mem_cgroup_per_node_info(memcg, node))
			goto fail;

	if (memcg_wb_domain_init(memcg, GFP_KERNEL))
		goto fail;

	INIT_WORK(&memcg->high_work, high_work_func);
	memcg->last_scanned_node = MAX_NUMNODES;
	INIT_LIST_HEAD(&memcg->oom_notify);
	mutex_init(&memcg->thresholds_lock);
	spin_lock_init(&memcg->move_lock);
	vmpressure_init(&memcg->vmpressure);
	INIT_LIST_HEAD(&memcg->event_list);
	spin_lock_init(&memcg->event_list_lock);
	memcg->socket_pressure = jiffies;
#ifndef CONFIG_SLOB
	memcg->kmemcg_id = -1;
#endif
#ifdef CONFIG_CGROUP_WRITEBACK
	INIT_LIST_HEAD(&memcg->cgwb_list);
#endif
	idr_replace(&mem_cgroup_idr, memcg, memcg->id.id);
	return memcg;
fail:
	if (memcg->id.id > 0)
		idr_remove(&mem_cgroup_idr, memcg->id.id);
	__mem_cgroup_free(memcg);
	return NULL;
}

static struct cgroup_subsys_state * __ref
mem_cgroup_css_alloc(struct cgroup_subsys_state *parent_css)
{
	struct mem_cgroup *parent = mem_cgroup_from_css(parent_css);
	struct mem_cgroup *memcg;
	long error = -ENOMEM;

	memcg = mem_cgroup_alloc();
	if (!memcg)
		return ERR_PTR(error);

	memcg->high = PAGE_COUNTER_MAX;
	memcg->soft_limit = PAGE_COUNTER_MAX;
	if (parent) {
		memcg->swappiness = mem_cgroup_swappiness(parent);
		memcg->oom_kill_disable = parent->oom_kill_disable;
	}
	if (parent && parent->use_hierarchy) {
		memcg->use_hierarchy = true;
		page_counter_init(&memcg->memory, &parent->memory);
		page_counter_init(&memcg->swap, &parent->swap);
		page_counter_init(&memcg->memsw, &parent->memsw);
		page_counter_init(&memcg->kmem, &parent->kmem);
		page_counter_init(&memcg->tcpmem, &parent->tcpmem);
	} else {
		page_counter_init(&memcg->memory, NULL);
		page_counter_init(&memcg->swap, NULL);
		page_counter_init(&memcg->memsw, NULL);
		page_counter_init(&memcg->kmem, NULL);
		page_counter_init(&memcg->tcpmem, NULL);
		/*
		 * Deeper hierachy with use_hierarchy == false doesn't make
		 * much sense so let cgroup subsystem know about this
		 * unfortunate state in our controller.
		 */
		if (parent != root_mem_cgroup)
			memory_cgrp_subsys.broken_hierarchy = true;
	}

	/* The following stuff does not apply to the root */
	if (!parent) {
		root_mem_cgroup = memcg;
		return &memcg->css;
	}

	error = memcg_online_kmem(memcg);
	if (error)
		goto fail;

	if (cgroup_subsys_on_dfl(memory_cgrp_subsys) && !cgroup_memory_nosocket)
		static_branch_inc(&memcg_sockets_enabled_key);

	return &memcg->css;
fail:
	mem_cgroup_free(memcg);
	return ERR_PTR(-ENOMEM);
}

static int mem_cgroup_css_online(struct cgroup_subsys_state *css)
{
	struct mem_cgroup *memcg = mem_cgroup_from_css(css);

	/* Online state pins memcg ID, memcg ID pins CSS */
	atomic_set(&memcg->id.ref, 1);
	css_get(css);
	return 0;
}

static void mem_cgroup_css_offline(struct cgroup_subsys_state *css)
{
	struct mem_cgroup *memcg = mem_cgroup_from_css(css);
	struct mem_cgroup_event *event, *tmp;

	/*
	 * Unregister events and notify userspace.
	 * Notify userspace about cgroup removing only after rmdir of cgroup
	 * directory to avoid race between userspace and kernelspace.
	 */
	spin_lock(&memcg->event_list_lock);
	list_for_each_entry_safe(event, tmp, &memcg->event_list, list) {
		list_del_init(&event->list);
		schedule_work(&event->remove);
	}
	spin_unlock(&memcg->event_list_lock);

	memcg->low = 0;

	memcg_offline_kmem(memcg);
	wb_memcg_offline(memcg);

	mem_cgroup_id_put(memcg);
}

static void mem_cgroup_css_released(struct cgroup_subsys_state *css)
{
	struct mem_cgroup *memcg = mem_cgroup_from_css(css);

	invalidate_reclaim_iterators(memcg);
}

static void mem_cgroup_css_free(struct cgroup_subsys_state *css)
{
	struct mem_cgroup *memcg = mem_cgroup_from_css(css);

	if (cgroup_subsys_on_dfl(memory_cgrp_subsys) && !cgroup_memory_nosocket)
		static_branch_dec(&memcg_sockets_enabled_key);

	if (!cgroup_subsys_on_dfl(memory_cgrp_subsys) && memcg->tcpmem_active)
		static_branch_dec(&memcg_sockets_enabled_key);

	vmpressure_cleanup(&memcg->vmpressure);
	cancel_work_sync(&memcg->high_work);
	mem_cgroup_remove_from_trees(memcg);
	memcg_free_kmem(memcg);
	mem_cgroup_free(memcg);
}

/**
 * mem_cgroup_css_reset - reset the states of a mem_cgroup
 * @css: the target css
 *
 * Reset the states of the mem_cgroup associated with @css.  This is
 * invoked when the userland requests disabling on the default hierarchy
 * but the memcg is pinned through dependency.  The memcg should stop
 * applying policies and should revert to the vanilla state as it may be
 * made visible again.
 *
 * The current implementation only resets the essential configurations.
 * This needs to be expanded to cover all the visible parts.
 */
static void mem_cgroup_css_reset(struct cgroup_subsys_state *css)
{
	struct mem_cgroup *memcg = mem_cgroup_from_css(css);

	page_counter_limit(&memcg->memory, PAGE_COUNTER_MAX);
	page_counter_limit(&memcg->swap, PAGE_COUNTER_MAX);
	page_counter_limit(&memcg->memsw, PAGE_COUNTER_MAX);
	page_counter_limit(&memcg->kmem, PAGE_COUNTER_MAX);
	page_counter_limit(&memcg->tcpmem, PAGE_COUNTER_MAX);
	memcg->low = 0;
	memcg->high = PAGE_COUNTER_MAX;
	memcg->soft_limit = PAGE_COUNTER_MAX;
	memcg_wb_domain_size_changed(memcg);
}

#ifdef CONFIG_MMU
/* Handlers for move charge at task migration. */
static int mem_cgroup_do_precharge(unsigned long count)
{
	int ret;

	/* Try a single bulk charge without reclaim first, kswapd may wake */
	ret = try_charge(mc.to, GFP_KERNEL & ~__GFP_DIRECT_RECLAIM, count);
	if (!ret) {
		mc.precharge += count;
		return ret;
	}

	/* Try charges one by one with reclaim, but do not retry */
	while (count--) {
		ret = try_charge(mc.to, GFP_KERNEL | __GFP_NORETRY, 1);
		if (ret)
			return ret;
		mc.precharge++;
		cond_resched();
	}
	return 0;
}

union mc_target {
	struct page	*page;
	swp_entry_t	ent;
};

enum mc_target_type {
	MC_TARGET_NONE = 0,
	MC_TARGET_PAGE,
	MC_TARGET_SWAP,
	MC_TARGET_DEVICE,
};

static struct page *mc_handle_present_pte(struct vm_area_struct *vma,
						unsigned long addr, pte_t ptent)
{
	struct page *page = _vm_normal_page(vma, addr, ptent, true);

	if (!page || !page_mapped(page))
		return NULL;
	if (PageAnon(page)) {
		if (!(mc.flags & MOVE_ANON))
			return NULL;
	} else {
		if (!(mc.flags & MOVE_FILE))
			return NULL;
	}
	if (!get_page_unless_zero(page))
		return NULL;

	return page;
}

#if defined(CONFIG_SWAP) || defined(CONFIG_DEVICE_PRIVATE)
static struct page *mc_handle_swap_pte(struct vm_area_struct *vma,
			pte_t ptent, swp_entry_t *entry)
{
	struct page *page = NULL;
	swp_entry_t ent = pte_to_swp_entry(ptent);

	if (!(mc.flags & MOVE_ANON) || non_swap_entry(ent))
		return NULL;

	/*
	 * Handle MEMORY_DEVICE_PRIVATE which are ZONE_DEVICE page belonging to
	 * a device and because they are not accessible by CPU they are store
	 * as special swap entry in the CPU page table.
	 */
	if (is_device_private_entry(ent)) {
		page = device_private_entry_to_page(ent);
		/*
		 * MEMORY_DEVICE_PRIVATE means ZONE_DEVICE page and which have
		 * a refcount of 1 when free (unlike normal page)
		 */
		if (!page_ref_add_unless(page, 1, 1))
			return NULL;
		return page;
	}

	/*
	 * Because lookup_swap_cache() updates some statistics counter,
	 * we call find_get_page() with swapper_space directly.
	 */
	page = find_get_page(swap_address_space(ent), swp_offset(ent));
	if (do_memsw_account())
		entry->val = ent.val;

	return page;
}
#else
static struct page *mc_handle_swap_pte(struct vm_area_struct *vma,
			pte_t ptent, swp_entry_t *entry)
{
	return NULL;
}
#endif

static struct page *mc_handle_file_pte(struct vm_area_struct *vma,
			unsigned long addr, pte_t ptent, swp_entry_t *entry)
{
	struct page *page = NULL;
	struct address_space *mapping;
	pgoff_t pgoff;

	if (!vma->vm_file) /* anonymous vma */
		return NULL;
	if (!(mc.flags & MOVE_FILE))
		return NULL;

	mapping = vma->vm_file->f_mapping;
	pgoff = linear_page_index(vma, addr);

	/* page is moved even if it's not RSS of this task(page-faulted). */
#ifdef CONFIG_SWAP
	/* shmem/tmpfs may report page out on swap: account for that too. */
	if (shmem_mapping(mapping)) {
		page = find_get_entry(mapping, pgoff);
		if (radix_tree_exceptional_entry(page)) {
			swp_entry_t swp = radix_to_swp_entry(page);
			if (do_memsw_account())
				*entry = swp;
			page = find_get_page(swap_address_space(swp),
					     swp_offset(swp));
		}
	} else
		page = find_get_page(mapping, pgoff);
#else
	page = find_get_page(mapping, pgoff);
#endif
	return page;
}

/**
 * mem_cgroup_move_account - move account of the page
 * @page: the page
 * @compound: charge the page as compound or small page
 * @from: mem_cgroup which the page is moved from.
 * @to:	mem_cgroup which the page is moved to. @from != @to.
 *
 * The caller must make sure the page is not on LRU (isolate_page() is useful.)
 *
 * This function doesn't do "charge" to new cgroup and doesn't do "uncharge"
 * from old cgroup.
 */
static int mem_cgroup_move_account(struct page *page,
				   bool compound,
				   struct mem_cgroup *from,
				   struct mem_cgroup *to)
{
	unsigned long flags;
	unsigned int nr_pages = compound ? hpage_nr_pages(page) : 1;
	int ret;
	bool anon;

	VM_BUG_ON(from == to);
	VM_BUG_ON_PAGE(PageLRU(page), page);
	VM_BUG_ON(compound && !PageTransHuge(page));

	/*
	 * Prevent mem_cgroup_migrate() from looking at
	 * page->mem_cgroup of its source page while we change it.
	 */
	ret = -EBUSY;
	if (!trylock_page(page))
		goto out;

	ret = -EINVAL;
	if (page->mem_cgroup != from)
		goto out_unlock;

	anon = PageAnon(page);

	spin_lock_irqsave(&from->move_lock, flags);

	if (!anon && page_mapped(page)) {
		__this_cpu_sub(from->stat->count[NR_FILE_MAPPED], nr_pages);
		__this_cpu_add(to->stat->count[NR_FILE_MAPPED], nr_pages);
	}

	/*
	 * move_lock grabbed above and caller set from->moving_account, so
	 * mod_memcg_page_state will serialize updates to PageDirty.
	 * So mapping should be stable for dirty pages.
	 */
	if (!anon && PageDirty(page)) {
		struct address_space *mapping = page_mapping(page);

		if (mapping_cap_account_dirty(mapping)) {
			__this_cpu_sub(from->stat->count[NR_FILE_DIRTY],
				       nr_pages);
			__this_cpu_add(to->stat->count[NR_FILE_DIRTY],
				       nr_pages);
		}
	}

	if (PageWriteback(page)) {
		__this_cpu_sub(from->stat->count[NR_WRITEBACK], nr_pages);
		__this_cpu_add(to->stat->count[NR_WRITEBACK], nr_pages);
	}

	/*
	 * It is safe to change page->mem_cgroup here because the page
	 * is referenced, charged, and isolated - we can't race with
	 * uncharging, charging, migration, or LRU putback.
	 */

	/* caller should have done css_get */
	page->mem_cgroup = to;
	spin_unlock_irqrestore(&from->move_lock, flags);

	ret = 0;

	local_irq_disable();
	mem_cgroup_charge_statistics(to, page, compound, nr_pages);
	memcg_check_events(to, page);
	mem_cgroup_charge_statistics(from, page, compound, -nr_pages);
	memcg_check_events(from, page);
	local_irq_enable();
out_unlock:
	unlock_page(page);
out:
	return ret;
}

/**
 * get_mctgt_type - get target type of moving charge
 * @vma: the vma the pte to be checked belongs
 * @addr: the address corresponding to the pte to be checked
 * @ptent: the pte to be checked
 * @target: the pointer the target page or swap ent will be stored(can be NULL)
 *
 * Returns
 *   0(MC_TARGET_NONE): if the pte is not a target for move charge.
 *   1(MC_TARGET_PAGE): if the page corresponding to this pte is a target for
 *     move charge. if @target is not NULL, the page is stored in target->page
 *     with extra refcnt got(Callers should handle it).
 *   2(MC_TARGET_SWAP): if the swap entry corresponding to this pte is a
 *     target for charge migration. if @target is not NULL, the entry is stored
 *     in target->ent.
 *   3(MC_TARGET_DEVICE): like MC_TARGET_PAGE  but page is MEMORY_DEVICE_PUBLIC
 *     or MEMORY_DEVICE_PRIVATE (so ZONE_DEVICE page and thus not on the lru).
 *     For now we such page is charge like a regular page would be as for all
 *     intent and purposes it is just special memory taking the place of a
 *     regular page.
 *
 *     See Documentations/vm/hmm.txt and include/linux/hmm.h
 *
 * Called with pte lock held.
 */

static enum mc_target_type get_mctgt_type(struct vm_area_struct *vma,
		unsigned long addr, pte_t ptent, union mc_target *target)
{
	struct page *page = NULL;
	enum mc_target_type ret = MC_TARGET_NONE;
	swp_entry_t ent = { .val = 0 };

	if (pte_present(ptent))
		page = mc_handle_present_pte(vma, addr, ptent);
	else if (is_swap_pte(ptent))
		page = mc_handle_swap_pte(vma, ptent, &ent);
	else if (pte_none(ptent))
		page = mc_handle_file_pte(vma, addr, ptent, &ent);

	if (!page && !ent.val)
		return ret;
	if (page) {
		/*
		 * Do only loose check w/o serialization.
		 * mem_cgroup_move_account() checks the page is valid or
		 * not under LRU exclusion.
		 */
		if (page->mem_cgroup == mc.from) {
			ret = MC_TARGET_PAGE;
			if (is_device_private_page(page) ||
			    is_device_public_page(page))
				ret = MC_TARGET_DEVICE;
			if (target)
				target->page = page;
		}
		if (!ret || !target)
			put_page(page);
	}
	/*
	 * There is a swap entry and a page doesn't exist or isn't charged.
	 * But we cannot move a tail-page in a THP.
	 */
	if (ent.val && !ret && (!page || !PageTransCompound(page)) &&
	    mem_cgroup_id(mc.from) == lookup_swap_cgroup_id(ent)) {
		ret = MC_TARGET_SWAP;
		if (target)
			target->ent = ent;
	}
	return ret;
}

#ifdef CONFIG_TRANSPARENT_HUGEPAGE
/*
 * We don't consider PMD mapped swapping or file mapped pages because THP does
 * not support them for now.
 * Caller should make sure that pmd_trans_huge(pmd) is true.
 */
static enum mc_target_type get_mctgt_type_thp(struct vm_area_struct *vma,
		unsigned long addr, pmd_t pmd, union mc_target *target)
{
	struct page *page = NULL;
	enum mc_target_type ret = MC_TARGET_NONE;

	if (unlikely(is_swap_pmd(pmd))) {
		VM_BUG_ON(thp_migration_supported() &&
				  !is_pmd_migration_entry(pmd));
		return ret;
	}
	page = pmd_page(pmd);
	VM_BUG_ON_PAGE(!page || !PageHead(page), page);
	if (!(mc.flags & MOVE_ANON))
		return ret;
	if (page->mem_cgroup == mc.from) {
		ret = MC_TARGET_PAGE;
		if (target) {
			get_page(page);
			target->page = page;
		}
	}
	return ret;
}
#else
static inline enum mc_target_type get_mctgt_type_thp(struct vm_area_struct *vma,
		unsigned long addr, pmd_t pmd, union mc_target *target)
{
	return MC_TARGET_NONE;
}
#endif

static int mem_cgroup_count_precharge_pte_range(pmd_t *pmd,
					unsigned long addr, unsigned long end,
					struct mm_walk *walk)
{
	struct vm_area_struct *vma = walk->vma;
	pte_t *pte;
	spinlock_t *ptl;

	ptl = pmd_trans_huge_lock(pmd, vma);
	if (ptl) {
		/*
		 * Note their can not be MC_TARGET_DEVICE for now as we do not
		 * support transparent huge page with MEMORY_DEVICE_PUBLIC or
		 * MEMORY_DEVICE_PRIVATE but this might change.
		 */
		if (get_mctgt_type_thp(vma, addr, *pmd, NULL) == MC_TARGET_PAGE)
			mc.precharge += HPAGE_PMD_NR;
		spin_unlock(ptl);
		return 0;
	}

	if (pmd_trans_unstable(pmd))
		return 0;
	pte = pte_offset_map_lock(vma->vm_mm, pmd, addr, &ptl);
	for (; addr != end; pte++, addr += PAGE_SIZE)
		if (get_mctgt_type(vma, addr, *pte, NULL))
			mc.precharge++;	/* increment precharge temporarily */
	pte_unmap_unlock(pte - 1, ptl);
	cond_resched();

	return 0;
}

static unsigned long mem_cgroup_count_precharge(struct mm_struct *mm)
{
	unsigned long precharge;

	struct mm_walk mem_cgroup_count_precharge_walk = {
		.pmd_entry = mem_cgroup_count_precharge_pte_range,
		.mm = mm,
	};
	down_read(&mm->mmap_sem);
	walk_page_range(0, mm->highest_vm_end,
			&mem_cgroup_count_precharge_walk);
	up_read(&mm->mmap_sem);

	precharge = mc.precharge;
	mc.precharge = 0;

	return precharge;
}

static int mem_cgroup_precharge_mc(struct mm_struct *mm)
{
	unsigned long precharge = mem_cgroup_count_precharge(mm);

	VM_BUG_ON(mc.moving_task);
	mc.moving_task = current;
	return mem_cgroup_do_precharge(precharge);
}

/* cancels all extra charges on mc.from and mc.to, and wakes up all waiters. */
static void __mem_cgroup_clear_mc(void)
{
	struct mem_cgroup *from = mc.from;
	struct mem_cgroup *to = mc.to;

	/* we must uncharge all the leftover precharges from mc.to */
	if (mc.precharge) {
		cancel_charge(mc.to, mc.precharge);
		mc.precharge = 0;
	}
	/*
	 * we didn't uncharge from mc.from at mem_cgroup_move_account(), so
	 * we must uncharge here.
	 */
	if (mc.moved_charge) {
		cancel_charge(mc.from, mc.moved_charge);
		mc.moved_charge = 0;
	}
	/* we must fixup refcnts and charges */
	if (mc.moved_swap) {
		/* uncharge swap account from the old cgroup */
		if (!mem_cgroup_is_root(mc.from))
			page_counter_uncharge(&mc.from->memsw, mc.moved_swap);

		mem_cgroup_id_put_many(mc.from, mc.moved_swap);

		/*
		 * we charged both to->memory and to->memsw, so we
		 * should uncharge to->memory.
		 */
		if (!mem_cgroup_is_root(mc.to))
			page_counter_uncharge(&mc.to->memory, mc.moved_swap);

		mem_cgroup_id_get_many(mc.to, mc.moved_swap);
		css_put_many(&mc.to->css, mc.moved_swap);

		mc.moved_swap = 0;
	}
	memcg_oom_recover(from);
	memcg_oom_recover(to);
	wake_up_all(&mc.waitq);
}

static void mem_cgroup_clear_mc(void)
{
	struct mm_struct *mm = mc.mm;

	/*
	 * we must clear moving_task before waking up waiters at the end of
	 * task migration.
	 */
	mc.moving_task = NULL;
	__mem_cgroup_clear_mc();
	spin_lock(&mc.lock);
	mc.from = NULL;
	mc.to = NULL;
	mc.mm = NULL;
	spin_unlock(&mc.lock);

	mmput(mm);
}

static int mem_cgroup_can_attach(struct cgroup_taskset *tset)
{
	struct cgroup_subsys_state *css;
	struct mem_cgroup *memcg = NULL; /* unneeded init to make gcc happy */
	struct mem_cgroup *from;
	struct task_struct *leader, *p;
	struct mm_struct *mm;
	unsigned long move_flags;
	int ret = 0;

	/* charge immigration isn't supported on the default hierarchy */
	if (cgroup_subsys_on_dfl(memory_cgrp_subsys))
		return 0;

	/*
	 * Multi-process migrations only happen on the default hierarchy
	 * where charge immigration is not used.  Perform charge
	 * immigration if @tset contains a leader and whine if there are
	 * multiple.
	 */
	p = NULL;
	cgroup_taskset_for_each_leader(leader, css, tset) {
		WARN_ON_ONCE(p);
		p = leader;
		memcg = mem_cgroup_from_css(css);
	}
	if (!p)
		return 0;

	/*
	 * We are now commited to this value whatever it is. Changes in this
	 * tunable will only affect upcoming migrations, not the current one.
	 * So we need to save it, and keep it going.
	 */
	move_flags = READ_ONCE(memcg->move_charge_at_immigrate);
	if (!move_flags)
		return 0;

	from = mem_cgroup_from_task(p);

	VM_BUG_ON(from == memcg);

	mm = get_task_mm(p);
	if (!mm)
		return 0;
	/* We move charges only when we move a owner of the mm */
	if (mm->owner == p) {
		VM_BUG_ON(mc.from);
		VM_BUG_ON(mc.to);
		VM_BUG_ON(mc.precharge);
		VM_BUG_ON(mc.moved_charge);
		VM_BUG_ON(mc.moved_swap);

		spin_lock(&mc.lock);
		mc.mm = mm;
		mc.from = from;
		mc.to = memcg;
		mc.flags = move_flags;
		spin_unlock(&mc.lock);
		/* We set mc.moving_task later */

		ret = mem_cgroup_precharge_mc(mm);
		if (ret)
			mem_cgroup_clear_mc();
	} else {
		mmput(mm);
	}
	return ret;
}

static void mem_cgroup_cancel_attach(struct cgroup_taskset *tset)
{
	if (mc.to)
		mem_cgroup_clear_mc();
}

static int mem_cgroup_move_charge_pte_range(pmd_t *pmd,
				unsigned long addr, unsigned long end,
				struct mm_walk *walk)
{
	int ret = 0;
	struct vm_area_struct *vma = walk->vma;
	pte_t *pte;
	spinlock_t *ptl;
	enum mc_target_type target_type;
	union mc_target target;
	struct page *page;

	ptl = pmd_trans_huge_lock(pmd, vma);
	if (ptl) {
		if (mc.precharge < HPAGE_PMD_NR) {
			spin_unlock(ptl);
			return 0;
		}
		target_type = get_mctgt_type_thp(vma, addr, *pmd, &target);
		if (target_type == MC_TARGET_PAGE) {
			page = target.page;
			if (!isolate_lru_page(page)) {
				if (!mem_cgroup_move_account(page, true,
							     mc.from, mc.to)) {
					mc.precharge -= HPAGE_PMD_NR;
					mc.moved_charge += HPAGE_PMD_NR;
				}
				putback_lru_page(page);
			}
			put_page(page);
		} else if (target_type == MC_TARGET_DEVICE) {
			page = target.page;
			if (!mem_cgroup_move_account(page, true,
						     mc.from, mc.to)) {
				mc.precharge -= HPAGE_PMD_NR;
				mc.moved_charge += HPAGE_PMD_NR;
			}
			put_page(page);
		}
		spin_unlock(ptl);
		return 0;
	}

	if (pmd_trans_unstable(pmd))
		return 0;
retry:
	pte = pte_offset_map_lock(vma->vm_mm, pmd, addr, &ptl);
	for (; addr != end; addr += PAGE_SIZE) {
		pte_t ptent = *(pte++);
		bool device = false;
		swp_entry_t ent;

		if (!mc.precharge)
			break;

		switch (get_mctgt_type(vma, addr, ptent, &target)) {
		case MC_TARGET_DEVICE:
			device = true;
			/* fall through */
		case MC_TARGET_PAGE:
			page = target.page;
			/*
			 * We can have a part of the split pmd here. Moving it
			 * can be done but it would be too convoluted so simply
			 * ignore such a partial THP and keep it in original
			 * memcg. There should be somebody mapping the head.
			 */
			if (PageTransCompound(page))
				goto put;
			if (!device && isolate_lru_page(page))
				goto put;
			if (!mem_cgroup_move_account(page, false,
						mc.from, mc.to)) {
				mc.precharge--;
				/* we uncharge from mc.from later. */
				mc.moved_charge++;
			}
			if (!device)
				putback_lru_page(page);
put:			/* get_mctgt_type() gets the page */
			put_page(page);
			break;
		case MC_TARGET_SWAP:
			ent = target.ent;
			if (!mem_cgroup_move_swap_account(ent, mc.from, mc.to)) {
				mc.precharge--;
				/* we fixup refcnts and charges later. */
				mc.moved_swap++;
			}
			break;
		default:
			break;
		}
	}
	pte_unmap_unlock(pte - 1, ptl);
	cond_resched();

	if (addr != end) {
		/*
		 * We have consumed all precharges we got in can_attach().
		 * We try charge one by one, but don't do any additional
		 * charges to mc.to if we have failed in charge once in attach()
		 * phase.
		 */
		ret = mem_cgroup_do_precharge(1);
		if (!ret)
			goto retry;
	}

	return ret;
}

static void mem_cgroup_move_charge(void)
{
	struct mm_walk mem_cgroup_move_charge_walk = {
		.pmd_entry = mem_cgroup_move_charge_pte_range,
		.mm = mc.mm,
	};

	lru_add_drain_all();
	/*
	 * Signal lock_page_memcg() to take the memcg's move_lock
	 * while we're moving its pages to another memcg. Then wait
	 * for already started RCU-only updates to finish.
	 */
	atomic_inc(&mc.from->moving_account);
	synchronize_rcu();
retry:
	if (unlikely(!down_read_trylock(&mc.mm->mmap_sem))) {
		/*
		 * Someone who are holding the mmap_sem might be waiting in
		 * waitq. So we cancel all extra charges, wake up all waiters,
		 * and retry. Because we cancel precharges, we might not be able
		 * to move enough charges, but moving charge is a best-effort
		 * feature anyway, so it wouldn't be a big problem.
		 */
		__mem_cgroup_clear_mc();
		cond_resched();
		goto retry;
	}
	/*
	 * When we have consumed all precharges and failed in doing
	 * additional charge, the page walk just aborts.
	 */
	walk_page_range(0, mc.mm->highest_vm_end, &mem_cgroup_move_charge_walk);

	up_read(&mc.mm->mmap_sem);
	atomic_dec(&mc.from->moving_account);
}

static void mem_cgroup_move_task(void)
{
	if (mc.to) {
		mem_cgroup_move_charge();
		mem_cgroup_clear_mc();
	}
}
#else	/* !CONFIG_MMU */
static int mem_cgroup_can_attach(struct cgroup_taskset *tset)
{
	return 0;
}
static void mem_cgroup_cancel_attach(struct cgroup_taskset *tset)
{
}
static void mem_cgroup_move_task(void)
{
}
#endif

/*
 * Cgroup retains root cgroups across [un]mount cycles making it necessary
 * to verify whether we're attached to the default hierarchy on each mount
 * attempt.
 */
static void mem_cgroup_bind(struct cgroup_subsys_state *root_css)
{
	/*
	 * use_hierarchy is forced on the default hierarchy.  cgroup core
	 * guarantees that @root doesn't have any children, so turning it
	 * on for the root memcg is enough.
	 */
	if (cgroup_subsys_on_dfl(memory_cgrp_subsys))
		root_mem_cgroup->use_hierarchy = true;
	else
		root_mem_cgroup->use_hierarchy = false;
}

static u64 memory_current_read(struct cgroup_subsys_state *css,
			       struct cftype *cft)
{
	struct mem_cgroup *memcg = mem_cgroup_from_css(css);

	return (u64)page_counter_read(&memcg->memory) * PAGE_SIZE;
}

static int memory_low_show(struct seq_file *m, void *v)
{
	struct mem_cgroup *memcg = mem_cgroup_from_css(seq_css(m));
	unsigned long low = READ_ONCE(memcg->low);

	if (low == PAGE_COUNTER_MAX)
		seq_puts(m, "max\n");
	else
		seq_printf(m, "%llu\n", (u64)low * PAGE_SIZE);

	return 0;
}

static ssize_t memory_low_write(struct kernfs_open_file *of,
				char *buf, size_t nbytes, loff_t off)
{
	struct mem_cgroup *memcg = mem_cgroup_from_css(of_css(of));
	unsigned long low;
	int err;

	buf = strstrip(buf);
	err = page_counter_memparse(buf, "max", &low);
	if (err)
		return err;

	memcg->low = low;

	return nbytes;
}

static int memory_high_show(struct seq_file *m, void *v)
{
	struct mem_cgroup *memcg = mem_cgroup_from_css(seq_css(m));
	unsigned long high = READ_ONCE(memcg->high);

	if (high == PAGE_COUNTER_MAX)
		seq_puts(m, "max\n");
	else
		seq_printf(m, "%llu\n", (u64)high * PAGE_SIZE);

	return 0;
}

static ssize_t memory_high_write(struct kernfs_open_file *of,
				 char *buf, size_t nbytes, loff_t off)
{
	struct mem_cgroup *memcg = mem_cgroup_from_css(of_css(of));
	unsigned long nr_pages;
	unsigned long high;
	int err;

	buf = strstrip(buf);
	err = page_counter_memparse(buf, "max", &high);
	if (err)
		return err;

	memcg->high = high;

	nr_pages = page_counter_read(&memcg->memory);
	if (nr_pages > high)
		try_to_free_mem_cgroup_pages(memcg, nr_pages - high,
					     GFP_KERNEL, true);

	memcg_wb_domain_size_changed(memcg);
	return nbytes;
}

static int memory_max_show(struct seq_file *m, void *v)
{
	struct mem_cgroup *memcg = mem_cgroup_from_css(seq_css(m));
	unsigned long max = READ_ONCE(memcg->memory.limit);

	if (max == PAGE_COUNTER_MAX)
		seq_puts(m, "max\n");
	else
		seq_printf(m, "%llu\n", (u64)max * PAGE_SIZE);

	return 0;
}

static ssize_t memory_max_write(struct kernfs_open_file *of,
				char *buf, size_t nbytes, loff_t off)
{
	struct mem_cgroup *memcg = mem_cgroup_from_css(of_css(of));
	unsigned int nr_reclaims = MEM_CGROUP_RECLAIM_RETRIES;
	bool drained = false;
	unsigned long max;
	int err;

	buf = strstrip(buf);
	err = page_counter_memparse(buf, "max", &max);
	if (err)
		return err;

	xchg(&memcg->memory.limit, max);

	for (;;) {
		unsigned long nr_pages = page_counter_read(&memcg->memory);

		if (nr_pages <= max)
			break;

		if (signal_pending(current)) {
			err = -EINTR;
			break;
		}

		if (!drained) {
			drain_all_stock(memcg);
			drained = true;
			continue;
		}

		if (nr_reclaims) {
			if (!try_to_free_mem_cgroup_pages(memcg, nr_pages - max,
							  GFP_KERNEL, true))
				nr_reclaims--;
			continue;
		}

		mem_cgroup_event(memcg, MEMCG_OOM);
		if (!mem_cgroup_out_of_memory(memcg, GFP_KERNEL, 0))
			break;
	}

	memcg_wb_domain_size_changed(memcg);
	return nbytes;
}

static int memory_events_show(struct seq_file *m, void *v)
{
	struct mem_cgroup *memcg = mem_cgroup_from_css(seq_css(m));

	seq_printf(m, "low %lu\n", memcg_sum_events(memcg, MEMCG_LOW));
	seq_printf(m, "high %lu\n", memcg_sum_events(memcg, MEMCG_HIGH));
	seq_printf(m, "max %lu\n", memcg_sum_events(memcg, MEMCG_MAX));
	seq_printf(m, "oom %lu\n", memcg_sum_events(memcg, MEMCG_OOM));
	seq_printf(m, "oom_kill %lu\n", memcg_sum_events(memcg, OOM_KILL));

	return 0;
}

static int memory_stat_show(struct seq_file *m, void *v)
{
	struct mem_cgroup *memcg = mem_cgroup_from_css(seq_css(m));
	unsigned long stat[MEMCG_NR_STAT];
	unsigned long events[MEMCG_NR_EVENTS];
	int i;

	/*
	 * Provide statistics on the state of the memory subsystem as
	 * well as cumulative event counters that show past behavior.
	 *
	 * This list is ordered following a combination of these gradients:
	 * 1) generic big picture -> specifics and details
	 * 2) reflecting userspace activity -> reflecting kernel heuristics
	 *
	 * Current memory state:
	 */

	tree_stat(memcg, stat);
	tree_events(memcg, events);

	seq_printf(m, "anon %llu\n",
		   (u64)stat[MEMCG_RSS] * PAGE_SIZE);
	seq_printf(m, "file %llu\n",
		   (u64)stat[MEMCG_CACHE] * PAGE_SIZE);
	seq_printf(m, "kernel_stack %llu\n",
		   (u64)stat[MEMCG_KERNEL_STACK_KB] * 1024);
	seq_printf(m, "slab %llu\n",
		   (u64)(stat[NR_SLAB_RECLAIMABLE] +
			 stat[NR_SLAB_UNRECLAIMABLE]) * PAGE_SIZE);
	seq_printf(m, "sock %llu\n",
		   (u64)stat[MEMCG_SOCK] * PAGE_SIZE);

	seq_printf(m, "shmem %llu\n",
		   (u64)stat[NR_SHMEM] * PAGE_SIZE);
	seq_printf(m, "file_mapped %llu\n",
		   (u64)stat[NR_FILE_MAPPED] * PAGE_SIZE);
	seq_printf(m, "file_dirty %llu\n",
		   (u64)stat[NR_FILE_DIRTY] * PAGE_SIZE);
	seq_printf(m, "file_writeback %llu\n",
		   (u64)stat[NR_WRITEBACK] * PAGE_SIZE);

	for (i = 0; i < NR_LRU_LISTS; i++) {
		struct mem_cgroup *mi;
		unsigned long val = 0;

		for_each_mem_cgroup_tree(mi, memcg)
			val += mem_cgroup_nr_lru_pages(mi, BIT(i));
		seq_printf(m, "%s %llu\n",
			   mem_cgroup_lru_names[i], (u64)val * PAGE_SIZE);
	}

	seq_printf(m, "slab_reclaimable %llu\n",
		   (u64)stat[NR_SLAB_RECLAIMABLE] * PAGE_SIZE);
	seq_printf(m, "slab_unreclaimable %llu\n",
		   (u64)stat[NR_SLAB_UNRECLAIMABLE] * PAGE_SIZE);

	/* Accumulated memory events */

	seq_printf(m, "pgfault %lu\n", events[PGFAULT]);
	seq_printf(m, "pgmajfault %lu\n", events[PGMAJFAULT]);

	seq_printf(m, "pgrefill %lu\n", events[PGREFILL]);
	seq_printf(m, "pgscan %lu\n", events[PGSCAN_KSWAPD] +
		   events[PGSCAN_DIRECT]);
	seq_printf(m, "pgsteal %lu\n", events[PGSTEAL_KSWAPD] +
		   events[PGSTEAL_DIRECT]);
	seq_printf(m, "pgactivate %lu\n", events[PGACTIVATE]);
	seq_printf(m, "pgdeactivate %lu\n", events[PGDEACTIVATE]);
	seq_printf(m, "pglazyfree %lu\n", events[PGLAZYFREE]);
	seq_printf(m, "pglazyfreed %lu\n", events[PGLAZYFREED]);

	seq_printf(m, "workingset_refault %lu\n",
		   stat[WORKINGSET_REFAULT]);
	seq_printf(m, "workingset_activate %lu\n",
		   stat[WORKINGSET_ACTIVATE]);
	seq_printf(m, "workingset_nodereclaim %lu\n",
		   stat[WORKINGSET_NODERECLAIM]);

	return 0;
}

static struct cftype memory_files[] = {
	{
		.name = "current",
		.flags = CFTYPE_NOT_ON_ROOT,
		.read_u64 = memory_current_read,
	},
	{
		.name = "low",
		.flags = CFTYPE_NOT_ON_ROOT,
		.seq_show = memory_low_show,
		.write = memory_low_write,
	},
	{
		.name = "high",
		.flags = CFTYPE_NOT_ON_ROOT,
		.seq_show = memory_high_show,
		.write = memory_high_write,
	},
	{
		.name = "max",
		.flags = CFTYPE_NOT_ON_ROOT,
		.seq_show = memory_max_show,
		.write = memory_max_write,
	},
	{
		.name = "events",
		.flags = CFTYPE_NOT_ON_ROOT,
		.file_offset = offsetof(struct mem_cgroup, events_file),
		.seq_show = memory_events_show,
	},
	{
		.name = "stat",
		.flags = CFTYPE_NOT_ON_ROOT,
		.seq_show = memory_stat_show,
	},
	{ }	/* terminate */
};

struct cgroup_subsys memory_cgrp_subsys = {
	.css_alloc = mem_cgroup_css_alloc,
	.css_online = mem_cgroup_css_online,
	.css_offline = mem_cgroup_css_offline,
	.css_released = mem_cgroup_css_released,
	.css_free = mem_cgroup_css_free,
	.css_reset = mem_cgroup_css_reset,
	.can_attach = mem_cgroup_can_attach,
	.cancel_attach = mem_cgroup_cancel_attach,
	.post_attach = mem_cgroup_move_task,
	.bind = mem_cgroup_bind,
	.dfl_cftypes = memory_files,
	.legacy_cftypes = mem_cgroup_legacy_files,
	.early_init = 0,
};

/**
 * mem_cgroup_low - check if memory consumption is below the normal range
 * @root: the top ancestor of the sub-tree being checked
 * @memcg: the memory cgroup to check
 *
 * Returns %true if memory consumption of @memcg, and that of all
 * ancestors up to (but not including) @root, is below the normal range.
 *
 * @root is exclusive; it is never low when looked at directly and isn't
 * checked when traversing the hierarchy.
 *
 * Excluding @root enables using memory.low to prioritize memory usage
 * between cgroups within a subtree of the hierarchy that is limited by
 * memory.high or memory.max.
 *
 * For example, given cgroup A with children B and C:
 *
 *    A
 *   / \
 *  B   C
 *
 * and
 *
 *  1. A/memory.current > A/memory.high
 *  2. A/B/memory.current < A/B/memory.low
 *  3. A/C/memory.current >= A/C/memory.low
 *
 * As 'A' is high, i.e. triggers reclaim from 'A', and 'B' is low, we
 * should reclaim from 'C' until 'A' is no longer high or until we can
 * no longer reclaim from 'C'.  If 'A', i.e. @root, isn't excluded by
 * mem_cgroup_low when reclaming from 'A', then 'B' won't be considered
 * low and we will reclaim indiscriminately from both 'B' and 'C'.
 */
bool mem_cgroup_low(struct mem_cgroup *root, struct mem_cgroup *memcg)
{
	if (mem_cgroup_disabled())
		return false;

	if (!root)
		root = root_mem_cgroup;
	if (memcg == root)
		return false;

	for (; memcg != root; memcg = parent_mem_cgroup(memcg)) {
		if (page_counter_read(&memcg->memory) >= memcg->low)
			return false;
	}

	return true;
}

/**
 * mem_cgroup_try_charge - try charging a page
 * @page: page to charge
 * @mm: mm context of the victim
 * @gfp_mask: reclaim mode
 * @memcgp: charged memcg return
 * @compound: charge the page as compound or small page
 *
 * Try to charge @page to the memcg that @mm belongs to, reclaiming
 * pages according to @gfp_mask if necessary.
 *
 * Returns 0 on success, with *@memcgp pointing to the charged memcg.
 * Otherwise, an error code is returned.
 *
 * After page->mapping has been set up, the caller must finalize the
 * charge with mem_cgroup_commit_charge().  Or abort the transaction
 * with mem_cgroup_cancel_charge() in case page instantiation fails.
 */
int mem_cgroup_try_charge(struct page *page, struct mm_struct *mm,
			  gfp_t gfp_mask, struct mem_cgroup **memcgp,
			  bool compound)
{
	struct mem_cgroup *memcg = NULL;
	unsigned int nr_pages = compound ? hpage_nr_pages(page) : 1;
	int ret = 0;

	if (mem_cgroup_disabled())
		goto out;

	if (PageSwapCache(page)) {
		/*
		 * Every swap fault against a single page tries to charge the
		 * page, bail as early as possible.  shmem_unuse() encounters
		 * already charged pages, too.  The USED bit is protected by
		 * the page lock, which serializes swap cache removal, which
		 * in turn serializes uncharging.
		 */
		VM_BUG_ON_PAGE(!PageLocked(page), page);
		if (compound_head(page)->mem_cgroup)
			goto out;

		if (do_swap_account) {
			swp_entry_t ent = { .val = page_private(page), };
			unsigned short id = lookup_swap_cgroup_id(ent);

			rcu_read_lock();
			memcg = mem_cgroup_from_id(id);
			if (memcg && !css_tryget_online(&memcg->css))
				memcg = NULL;
			rcu_read_unlock();
		}
	}

	if (!memcg)
		memcg = get_mem_cgroup_from_mm(mm);

	ret = try_charge(memcg, gfp_mask, nr_pages);

	css_put(&memcg->css);
out:
	*memcgp = memcg;
	return ret;
}

/**
 * mem_cgroup_commit_charge - commit a page charge
 * @page: page to charge
 * @memcg: memcg to charge the page to
 * @lrucare: page might be on LRU already
 * @compound: charge the page as compound or small page
 *
 * Finalize a charge transaction started by mem_cgroup_try_charge(),
 * after page->mapping has been set up.  This must happen atomically
 * as part of the page instantiation, i.e. under the page table lock
 * for anonymous pages, under the page lock for page and swap cache.
 *
 * In addition, the page must not be on the LRU during the commit, to
 * prevent racing with task migration.  If it might be, use @lrucare.
 *
 * Use mem_cgroup_cancel_charge() to cancel the transaction instead.
 */
void mem_cgroup_commit_charge(struct page *page, struct mem_cgroup *memcg,
			      bool lrucare, bool compound)
{
	unsigned int nr_pages = compound ? hpage_nr_pages(page) : 1;

	VM_BUG_ON_PAGE(!page->mapping, page);
	VM_BUG_ON_PAGE(PageLRU(page) && !lrucare, page);

	if (mem_cgroup_disabled())
		return;
	/*
	 * Swap faults will attempt to charge the same page multiple
	 * times.  But reuse_swap_page() might have removed the page
	 * from swapcache already, so we can't check PageSwapCache().
	 */
	if (!memcg)
		return;

	commit_charge(page, memcg, lrucare);

	local_irq_disable();
	mem_cgroup_charge_statistics(memcg, page, compound, nr_pages);
	memcg_check_events(memcg, page);
	local_irq_enable();

	if (do_memsw_account() && PageSwapCache(page)) {
		swp_entry_t entry = { .val = page_private(page) };
		/*
		 * The swap entry might not get freed for a long time,
		 * let's not wait for it.  The page already received a
		 * memory+swap charge, drop the swap entry duplicate.
		 */
		mem_cgroup_uncharge_swap(entry, nr_pages);
	}
}

/**
 * mem_cgroup_cancel_charge - cancel a page charge
 * @page: page to charge
 * @memcg: memcg to charge the page to
 * @compound: charge the page as compound or small page
 *
 * Cancel a charge transaction started by mem_cgroup_try_charge().
 */
void mem_cgroup_cancel_charge(struct page *page, struct mem_cgroup *memcg,
		bool compound)
{
	unsigned int nr_pages = compound ? hpage_nr_pages(page) : 1;

	if (mem_cgroup_disabled())
		return;
	/*
	 * Swap faults will attempt to charge the same page multiple
	 * times.  But reuse_swap_page() might have removed the page
	 * from swapcache already, so we can't check PageSwapCache().
	 */
	if (!memcg)
		return;

	cancel_charge(memcg, nr_pages);
}

struct uncharge_gather {
	struct mem_cgroup *memcg;
	unsigned long pgpgout;
	unsigned long nr_anon;
	unsigned long nr_file;
	unsigned long nr_kmem;
	unsigned long nr_huge;
	unsigned long nr_shmem;
	struct page *dummy_page;
};

static inline void uncharge_gather_clear(struct uncharge_gather *ug)
{
	memset(ug, 0, sizeof(*ug));
}

static void uncharge_batch(const struct uncharge_gather *ug)
{
	unsigned long nr_pages = ug->nr_anon + ug->nr_file + ug->nr_kmem;
	unsigned long flags;

	if (!mem_cgroup_is_root(ug->memcg)) {
		page_counter_uncharge(&ug->memcg->memory, nr_pages);
		if (do_memsw_account())
			page_counter_uncharge(&ug->memcg->memsw, nr_pages);
		if (!cgroup_subsys_on_dfl(memory_cgrp_subsys) && ug->nr_kmem)
			page_counter_uncharge(&ug->memcg->kmem, ug->nr_kmem);
		memcg_oom_recover(ug->memcg);
	}

	local_irq_save(flags);
	__this_cpu_sub(ug->memcg->stat->count[MEMCG_RSS], ug->nr_anon);
	__this_cpu_sub(ug->memcg->stat->count[MEMCG_CACHE], ug->nr_file);
	__this_cpu_sub(ug->memcg->stat->count[MEMCG_RSS_HUGE], ug->nr_huge);
	__this_cpu_sub(ug->memcg->stat->count[NR_SHMEM], ug->nr_shmem);
	__this_cpu_add(ug->memcg->stat->events[PGPGOUT], ug->pgpgout);
	__this_cpu_add(ug->memcg->stat->nr_page_events, nr_pages);
	memcg_check_events(ug->memcg, ug->dummy_page);
	local_irq_restore(flags);

	if (!mem_cgroup_is_root(ug->memcg))
		css_put_many(&ug->memcg->css, nr_pages);
}

static void uncharge_page(struct page *page, struct uncharge_gather *ug)
{
	VM_BUG_ON_PAGE(PageLRU(page), page);
	VM_BUG_ON_PAGE(page_count(page) && !is_zone_device_page(page) &&
			!PageHWPoison(page) , page);

	if (!page->mem_cgroup)
		return;

	/*
	 * Nobody should be changing or seriously looking at
	 * page->mem_cgroup at this point, we have fully
	 * exclusive access to the page.
	 */

	if (ug->memcg != page->mem_cgroup) {
		if (ug->memcg) {
			uncharge_batch(ug);
			uncharge_gather_clear(ug);
		}
		ug->memcg = page->mem_cgroup;
	}

	if (!PageKmemcg(page)) {
		unsigned int nr_pages = 1;

		if (PageTransHuge(page)) {
			nr_pages <<= compound_order(page);
			ug->nr_huge += nr_pages;
		}
		if (PageAnon(page))
			ug->nr_anon += nr_pages;
		else {
			ug->nr_file += nr_pages;
			if (PageSwapBacked(page))
				ug->nr_shmem += nr_pages;
		}
		ug->pgpgout++;
	} else {
		ug->nr_kmem += 1 << compound_order(page);
		__ClearPageKmemcg(page);
	}

	ug->dummy_page = page;
	page->mem_cgroup = NULL;
}

static void uncharge_list(struct list_head *page_list)
{
	struct uncharge_gather ug;
	struct list_head *next;

	uncharge_gather_clear(&ug);

	/*
	 * Note that the list can be a single page->lru; hence the
	 * do-while loop instead of a simple list_for_each_entry().
	 */
	next = page_list->next;
	do {
		struct page *page;

		page = list_entry(next, struct page, lru);
		next = page->lru.next;

		uncharge_page(page, &ug);
	} while (next != page_list);

	if (ug.memcg)
		uncharge_batch(&ug);
}

/**
 * mem_cgroup_uncharge - uncharge a page
 * @page: page to uncharge
 *
 * Uncharge a page previously charged with mem_cgroup_try_charge() and
 * mem_cgroup_commit_charge().
 */
void mem_cgroup_uncharge(struct page *page)
{
	struct uncharge_gather ug;

	if (mem_cgroup_disabled())
		return;

	/* Don't touch page->lru of any random page, pre-check: */
	if (!page->mem_cgroup)
		return;

	uncharge_gather_clear(&ug);
	uncharge_page(page, &ug);
	uncharge_batch(&ug);
}

/**
 * mem_cgroup_uncharge_list - uncharge a list of page
 * @page_list: list of pages to uncharge
 *
 * Uncharge a list of pages previously charged with
 * mem_cgroup_try_charge() and mem_cgroup_commit_charge().
 */
void mem_cgroup_uncharge_list(struct list_head *page_list)
{
	if (mem_cgroup_disabled())
		return;

	if (!list_empty(page_list))
		uncharge_list(page_list);
}

/**
 * mem_cgroup_migrate - charge a page's replacement
 * @oldpage: currently circulating page
 * @newpage: replacement page
 *
 * Charge @newpage as a replacement page for @oldpage. @oldpage will
 * be uncharged upon free.
 *
 * Both pages must be locked, @newpage->mapping must be set up.
 */
void mem_cgroup_migrate(struct page *oldpage, struct page *newpage)
{
	struct mem_cgroup *memcg;
	unsigned int nr_pages;
	bool compound;
	unsigned long flags;

	VM_BUG_ON_PAGE(!PageLocked(oldpage), oldpage);
	VM_BUG_ON_PAGE(!PageLocked(newpage), newpage);
	VM_BUG_ON_PAGE(PageAnon(oldpage) != PageAnon(newpage), newpage);
	VM_BUG_ON_PAGE(PageTransHuge(oldpage) != PageTransHuge(newpage),
		       newpage);

	if (mem_cgroup_disabled())
		return;

	/* Page cache replacement: new page already charged? */
	if (newpage->mem_cgroup)
		return;

	/* Swapcache readahead pages can get replaced before being charged */
	memcg = oldpage->mem_cgroup;
	if (!memcg)
		return;

	/* Force-charge the new page. The old one will be freed soon */
	compound = PageTransHuge(newpage);
	nr_pages = compound ? hpage_nr_pages(newpage) : 1;

	page_counter_charge(&memcg->memory, nr_pages);
	if (do_memsw_account())
		page_counter_charge(&memcg->memsw, nr_pages);
	css_get_many(&memcg->css, nr_pages);

	commit_charge(newpage, memcg, false);

	local_irq_save(flags);
	mem_cgroup_charge_statistics(memcg, newpage, compound, nr_pages);
	memcg_check_events(memcg, newpage);
	local_irq_restore(flags);
}

DEFINE_STATIC_KEY_FALSE(memcg_sockets_enabled_key);
EXPORT_SYMBOL(memcg_sockets_enabled_key);

void mem_cgroup_sk_alloc(struct sock *sk)
{
	struct mem_cgroup *memcg;

	if (!mem_cgroup_sockets_enabled)
		return;

	rcu_read_lock();
	memcg = mem_cgroup_from_task(current);
	if (memcg == root_mem_cgroup)
		goto out;
	if (!cgroup_subsys_on_dfl(memory_cgrp_subsys) && !memcg->tcpmem_active)
		goto out;
	if (css_tryget_online(&memcg->css))
		sk->sk_memcg = memcg;
out:
	rcu_read_unlock();
}

void mem_cgroup_sk_free(struct sock *sk)
{
	if (sk->sk_memcg)
		css_put(&sk->sk_memcg->css);
}

/**
 * mem_cgroup_charge_skmem - charge socket memory
 * @memcg: memcg to charge
 * @nr_pages: number of pages to charge
 *
 * Charges @nr_pages to @memcg. Returns %true if the charge fit within
 * @memcg's configured limit, %false if the charge had to be forced.
 */
bool mem_cgroup_charge_skmem(struct mem_cgroup *memcg, unsigned int nr_pages)
{
	gfp_t gfp_mask = GFP_KERNEL;

	if (!cgroup_subsys_on_dfl(memory_cgrp_subsys)) {
		struct page_counter *fail;

		if (page_counter_try_charge(&memcg->tcpmem, nr_pages, &fail)) {
			memcg->tcpmem_pressure = 0;
			return true;
		}
		page_counter_charge(&memcg->tcpmem, nr_pages);
		memcg->tcpmem_pressure = 1;
		return false;
	}

	/* Don't block in the packet receive path */
	if (in_softirq())
		gfp_mask = GFP_NOWAIT;

	this_cpu_add(memcg->stat->count[MEMCG_SOCK], nr_pages);

	if (try_charge(memcg, gfp_mask, nr_pages) == 0)
		return true;

	try_charge(memcg, gfp_mask|__GFP_NOFAIL, nr_pages);
	return false;
}

/**
 * mem_cgroup_uncharge_skmem - uncharge socket memory
 * @memcg - memcg to uncharge
 * @nr_pages - number of pages to uncharge
 */
void mem_cgroup_uncharge_skmem(struct mem_cgroup *memcg, unsigned int nr_pages)
{
	if (!cgroup_subsys_on_dfl(memory_cgrp_subsys)) {
		page_counter_uncharge(&memcg->tcpmem, nr_pages);
		return;
	}

	this_cpu_sub(memcg->stat->count[MEMCG_SOCK], nr_pages);

	refill_stock(memcg, nr_pages);
}

static int __init cgroup_memory(char *s)
{
	char *token;

	while ((token = strsep(&s, ",")) != NULL) {
		if (!*token)
			continue;
		if (!strcmp(token, "nosocket"))
			cgroup_memory_nosocket = true;
		if (!strcmp(token, "nokmem"))
			cgroup_memory_nokmem = true;
	}
	return 0;
}
__setup("cgroup.memory=", cgroup_memory);

/*
 * subsys_initcall() for memory controller.
 *
 * Some parts like memcg_hotplug_cpu_dead() have to be initialized from this
 * context because of lock dependencies (cgroup_lock -> cpu hotplug) but
 * basically everything that doesn't depend on a specific mem_cgroup structure
 * should be initialized from here.
 */
static int __init mem_cgroup_init(void)
{
	int cpu, node;

#ifndef CONFIG_SLOB
	/*
	 * Kmem cache creation is mostly done with the slab_mutex held,
	 * so use a workqueue with limited concurrency to avoid stalling
	 * all worker threads in case lots of cgroups are created and
	 * destroyed simultaneously.
	 */
	memcg_kmem_cache_wq = alloc_workqueue("memcg_kmem_cache", 0, 1);
	BUG_ON(!memcg_kmem_cache_wq);
#endif

	cpuhp_setup_state_nocalls(CPUHP_MM_MEMCQ_DEAD, "mm/memctrl:dead", NULL,
				  memcg_hotplug_cpu_dead);

	for_each_possible_cpu(cpu)
		INIT_WORK(&per_cpu_ptr(&memcg_stock, cpu)->work,
			  drain_local_stock);

	for_each_node(node) {
		struct mem_cgroup_tree_per_node *rtpn;

		rtpn = kzalloc_node(sizeof(*rtpn), GFP_KERNEL,
				    node_online(node) ? node : NUMA_NO_NODE);

		rtpn->rb_root = RB_ROOT;
		rtpn->rb_rightmost = NULL;
		spin_lock_init(&rtpn->lock);
		soft_limit_tree.rb_tree_per_node[node] = rtpn;
	}

	return 0;
}
subsys_initcall(mem_cgroup_init);

#ifdef CONFIG_MEMCG_SWAP
static struct mem_cgroup *mem_cgroup_id_get_online(struct mem_cgroup *memcg)
{
	while (!atomic_inc_not_zero(&memcg->id.ref)) {
		/*
		 * The root cgroup cannot be destroyed, so it's refcount must
		 * always be >= 1.
		 */
		if (WARN_ON_ONCE(memcg == root_mem_cgroup)) {
			VM_BUG_ON(1);
			break;
		}
		memcg = parent_mem_cgroup(memcg);
		if (!memcg)
			memcg = root_mem_cgroup;
	}
	return memcg;
}

/**
 * mem_cgroup_swapout - transfer a memsw charge to swap
 * @page: page whose memsw charge to transfer
 * @entry: swap entry to move the charge to
 *
 * Transfer the memsw charge of @page to @entry.
 */
void mem_cgroup_swapout(struct page *page, swp_entry_t entry)
{
	struct mem_cgroup *memcg, *swap_memcg;
	unsigned int nr_entries;
	unsigned short oldid;

	VM_BUG_ON_PAGE(PageLRU(page), page);
	VM_BUG_ON_PAGE(page_count(page), page);

	if (!do_memsw_account())
		return;

	memcg = page->mem_cgroup;

	/* Readahead page, never charged */
	if (!memcg)
		return;

	/*
	 * In case the memcg owning these pages has been offlined and doesn't
	 * have an ID allocated to it anymore, charge the closest online
	 * ancestor for the swap instead and transfer the memory+swap charge.
	 */
	swap_memcg = mem_cgroup_id_get_online(memcg);
<<<<<<< HEAD
	oldid = swap_cgroup_record(entry, mem_cgroup_id(swap_memcg), 1);
	VM_BUG_ON_PAGE(oldid, page);
	mem_cgroup_swap_statistics(swap_memcg, 1);
=======
	nr_entries = hpage_nr_pages(page);
	/* Get references for the tail pages, too */
	if (nr_entries > 1)
		mem_cgroup_id_get_many(swap_memcg, nr_entries - 1);
	oldid = swap_cgroup_record(entry, mem_cgroup_id(swap_memcg),
				   nr_entries);
	VM_BUG_ON_PAGE(oldid, page);
	mem_cgroup_swap_statistics(swap_memcg, nr_entries);
>>>>>>> bb176f67

	page->mem_cgroup = NULL;

	if (!mem_cgroup_is_root(memcg))
		page_counter_uncharge(&memcg->memory, nr_entries);

	if (memcg != swap_memcg) {
		if (!mem_cgroup_is_root(swap_memcg))
			page_counter_charge(&swap_memcg->memsw, nr_entries);
		page_counter_uncharge(&memcg->memsw, nr_entries);
	}

	/*
	 * Interrupts should be disabled here because the caller holds the
	 * mapping->tree_lock lock which is taken with interrupts-off. It is
	 * important here to have the interrupts disabled because it is the
	 * only synchronisation we have for udpating the per-CPU variables.
	 */
	VM_BUG_ON(!irqs_disabled());
	mem_cgroup_charge_statistics(memcg, page, PageTransHuge(page),
				     -nr_entries);
	memcg_check_events(memcg, page);

	if (!mem_cgroup_is_root(memcg))
		css_put(&memcg->css);
}

/**
 * mem_cgroup_try_charge_swap - try charging swap space for a page
 * @page: page being added to swap
 * @entry: swap entry to charge
 *
 * Try to charge @page's memcg for the swap space at @entry.
 *
 * Returns 0 on success, -ENOMEM on failure.
 */
int mem_cgroup_try_charge_swap(struct page *page, swp_entry_t entry)
{
	unsigned int nr_pages = hpage_nr_pages(page);
	struct page_counter *counter;
	struct mem_cgroup *memcg;
	unsigned short oldid;

	if (!cgroup_subsys_on_dfl(memory_cgrp_subsys) || !do_swap_account)
		return 0;

	memcg = page->mem_cgroup;

	/* Readahead page, never charged */
	if (!memcg)
		return 0;

	memcg = mem_cgroup_id_get_online(memcg);

	if (!mem_cgroup_is_root(memcg) &&
	    !page_counter_try_charge(&memcg->swap, nr_pages, &counter)) {
		mem_cgroup_id_put(memcg);
		return -ENOMEM;
	}

	/* Get references for the tail pages, too */
	if (nr_pages > 1)
		mem_cgroup_id_get_many(memcg, nr_pages - 1);
	oldid = swap_cgroup_record(entry, mem_cgroup_id(memcg), nr_pages);
	VM_BUG_ON_PAGE(oldid, page);
	mem_cgroup_swap_statistics(memcg, nr_pages);

	return 0;
}

/**
 * mem_cgroup_uncharge_swap - uncharge swap space
 * @entry: swap entry to uncharge
 * @nr_pages: the amount of swap space to uncharge
 */
void mem_cgroup_uncharge_swap(swp_entry_t entry, unsigned int nr_pages)
{
	struct mem_cgroup *memcg;
	unsigned short id;

	if (!do_swap_account)
		return;

	id = swap_cgroup_record(entry, 0, nr_pages);
	rcu_read_lock();
	memcg = mem_cgroup_from_id(id);
	if (memcg) {
		if (!mem_cgroup_is_root(memcg)) {
			if (cgroup_subsys_on_dfl(memory_cgrp_subsys))
				page_counter_uncharge(&memcg->swap, nr_pages);
			else
				page_counter_uncharge(&memcg->memsw, nr_pages);
		}
		mem_cgroup_swap_statistics(memcg, -nr_pages);
		mem_cgroup_id_put_many(memcg, nr_pages);
	}
	rcu_read_unlock();
}

long mem_cgroup_get_nr_swap_pages(struct mem_cgroup *memcg)
{
	long nr_swap_pages = get_nr_swap_pages();

	if (!do_swap_account || !cgroup_subsys_on_dfl(memory_cgrp_subsys))
		return nr_swap_pages;
	for (; memcg != root_mem_cgroup; memcg = parent_mem_cgroup(memcg))
		nr_swap_pages = min_t(long, nr_swap_pages,
				      READ_ONCE(memcg->swap.limit) -
				      page_counter_read(&memcg->swap));
	return nr_swap_pages;
}

bool mem_cgroup_swap_full(struct page *page)
{
	struct mem_cgroup *memcg;

	VM_BUG_ON_PAGE(!PageLocked(page), page);

	if (vm_swap_full())
		return true;
	if (!do_swap_account || !cgroup_subsys_on_dfl(memory_cgrp_subsys))
		return false;

	memcg = page->mem_cgroup;
	if (!memcg)
		return false;

	for (; memcg != root_mem_cgroup; memcg = parent_mem_cgroup(memcg))
		if (page_counter_read(&memcg->swap) * 2 >= memcg->swap.limit)
			return true;

	return false;
}

/* for remember boot option*/
#ifdef CONFIG_MEMCG_SWAP_ENABLED
static int really_do_swap_account __initdata = 1;
#else
static int really_do_swap_account __initdata;
#endif

static int __init enable_swap_account(char *s)
{
	if (!strcmp(s, "1"))
		really_do_swap_account = 1;
	else if (!strcmp(s, "0"))
		really_do_swap_account = 0;
	return 1;
}
__setup("swapaccount=", enable_swap_account);

static u64 swap_current_read(struct cgroup_subsys_state *css,
			     struct cftype *cft)
{
	struct mem_cgroup *memcg = mem_cgroup_from_css(css);

	return (u64)page_counter_read(&memcg->swap) * PAGE_SIZE;
}

static int swap_max_show(struct seq_file *m, void *v)
{
	struct mem_cgroup *memcg = mem_cgroup_from_css(seq_css(m));
	unsigned long max = READ_ONCE(memcg->swap.limit);

	if (max == PAGE_COUNTER_MAX)
		seq_puts(m, "max\n");
	else
		seq_printf(m, "%llu\n", (u64)max * PAGE_SIZE);

	return 0;
}

static ssize_t swap_max_write(struct kernfs_open_file *of,
			      char *buf, size_t nbytes, loff_t off)
{
	struct mem_cgroup *memcg = mem_cgroup_from_css(of_css(of));
	unsigned long max;
	int err;

	buf = strstrip(buf);
	err = page_counter_memparse(buf, "max", &max);
	if (err)
		return err;

	mutex_lock(&memcg_limit_mutex);
	err = page_counter_limit(&memcg->swap, max);
	mutex_unlock(&memcg_limit_mutex);
	if (err)
		return err;

	return nbytes;
}

static struct cftype swap_files[] = {
	{
		.name = "swap.current",
		.flags = CFTYPE_NOT_ON_ROOT,
		.read_u64 = swap_current_read,
	},
	{
		.name = "swap.max",
		.flags = CFTYPE_NOT_ON_ROOT,
		.seq_show = swap_max_show,
		.write = swap_max_write,
	},
	{ }	/* terminate */
};

static struct cftype memsw_cgroup_files[] = {
	{
		.name = "memsw.usage_in_bytes",
		.private = MEMFILE_PRIVATE(_MEMSWAP, RES_USAGE),
		.read_u64 = mem_cgroup_read_u64,
	},
	{
		.name = "memsw.max_usage_in_bytes",
		.private = MEMFILE_PRIVATE(_MEMSWAP, RES_MAX_USAGE),
		.write = mem_cgroup_reset,
		.read_u64 = mem_cgroup_read_u64,
	},
	{
		.name = "memsw.limit_in_bytes",
		.private = MEMFILE_PRIVATE(_MEMSWAP, RES_LIMIT),
		.write = mem_cgroup_write,
		.read_u64 = mem_cgroup_read_u64,
	},
	{
		.name = "memsw.failcnt",
		.private = MEMFILE_PRIVATE(_MEMSWAP, RES_FAILCNT),
		.write = mem_cgroup_reset,
		.read_u64 = mem_cgroup_read_u64,
	},
	{ },	/* terminate */
};

static int __init mem_cgroup_swap_init(void)
{
	if (!mem_cgroup_disabled() && really_do_swap_account) {
		do_swap_account = 1;
		WARN_ON(cgroup_add_dfl_cftypes(&memory_cgrp_subsys,
					       swap_files));
		WARN_ON(cgroup_add_legacy_cftypes(&memory_cgrp_subsys,
						  memsw_cgroup_files));
	}
	return 0;
}
subsys_initcall(mem_cgroup_swap_init);

#endif /* CONFIG_MEMCG_SWAP */<|MERGE_RESOLUTION|>--- conflicted
+++ resolved
@@ -6012,11 +6012,6 @@
 	 * ancestor for the swap instead and transfer the memory+swap charge.
 	 */
 	swap_memcg = mem_cgroup_id_get_online(memcg);
-<<<<<<< HEAD
-	oldid = swap_cgroup_record(entry, mem_cgroup_id(swap_memcg), 1);
-	VM_BUG_ON_PAGE(oldid, page);
-	mem_cgroup_swap_statistics(swap_memcg, 1);
-=======
 	nr_entries = hpage_nr_pages(page);
 	/* Get references for the tail pages, too */
 	if (nr_entries > 1)
@@ -6025,7 +6020,6 @@
 				   nr_entries);
 	VM_BUG_ON_PAGE(oldid, page);
 	mem_cgroup_swap_statistics(swap_memcg, nr_entries);
->>>>>>> bb176f67
 
 	page->mem_cgroup = NULL;
 
