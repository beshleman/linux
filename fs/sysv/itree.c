// SPDX-License-Identifier: GPL-2.0
/*
 *  linux/fs/sysv/itree.c
 *
 *  Handling of indirect blocks' trees.
 *  AV, Sep--Dec 2000
 */

#include <linux/buffer_head.h>
#include <linux/mount.h>
#include <linux/string.h>
#include "sysv.h"

enum {DIRECT = 10, DEPTH = 4};	/* Have triple indirect */

static inline void dirty_indirect(struct buffer_head *bh, struct inode *inode)
{
	mark_buffer_dirty_inode(bh, inode);
	if (IS_SYNC(inode))
		sync_dirty_buffer(bh);
}

static int block_to_path(struct inode *inode, long block, int offsets[DEPTH])
{
	struct super_block *sb = inode->i_sb;
	struct sysv_sb_info *sbi = SYSV_SB(sb);
	int ptrs_bits = sbi->s_ind_per_block_bits;
	unsigned long	indirect_blocks = sbi->s_ind_per_block,
			double_blocks = sbi->s_ind_per_block_2;
	int n = 0;

	if (block < 0) {
		printk("sysv_block_map: block < 0\n");
	} else if (block < DIRECT) {
		offsets[n++] = block;
	} else if ( (block -= DIRECT) < indirect_blocks) {
		offsets[n++] = DIRECT;
		offsets[n++] = block;
	} else if ((block -= indirect_blocks) < double_blocks) {
		offsets[n++] = DIRECT+1;
		offsets[n++] = block >> ptrs_bits;
		offsets[n++] = block & (indirect_blocks - 1);
	} else if (((block -= double_blocks) >> (ptrs_bits * 2)) < indirect_blocks) {
		offsets[n++] = DIRECT+2;
		offsets[n++] = block >> (ptrs_bits * 2);
		offsets[n++] = (block >> ptrs_bits) & (indirect_blocks - 1);
		offsets[n++] = block & (indirect_blocks - 1);
	} else {
		/* nothing */;
	}
	return n;
}

static inline int block_to_cpu(struct sysv_sb_info *sbi, sysv_zone_t nr)
{
	return sbi->s_block_base + fs32_to_cpu(sbi, nr);
}

typedef struct {
	sysv_zone_t     *p;
	sysv_zone_t     key;
	struct buffer_head *bh;
} Indirect;

static DEFINE_RWLOCK(pointers_lock);

static inline void add_chain(Indirect *p, struct buffer_head *bh, sysv_zone_t *v)
{
	p->key = *(p->p = v);
	p->bh = bh;
}

static inline int verify_chain(Indirect *from, Indirect *to)
{
	while (from <= to && from->key == *from->p)
		from++;
	return (from > to);
}

static inline sysv_zone_t *block_end(struct buffer_head *bh)
{
	return (sysv_zone_t*)((char*)bh->b_data + bh->b_size);
}

/*
 * Requires read_lock(&pointers_lock) or write_lock(&pointers_lock)
 */
static Indirect *get_branch(struct inode *inode,
			    int depth,
			    int offsets[],
			    Indirect chain[],
			    int *err)
{
	struct super_block *sb = inode->i_sb;
	Indirect *p = chain;
	struct buffer_head *bh;

	*err = 0;
	add_chain(chain, NULL, SYSV_I(inode)->i_data + *offsets);
	if (!p->key)
		goto no_block;
	while (--depth) {
		int block = block_to_cpu(SYSV_SB(sb), p->key);
		bh = sb_bread(sb, block);
		if (!bh)
			goto failure;
		if (!verify_chain(chain, p))
			goto changed;
		add_chain(++p, bh, (sysv_zone_t*)bh->b_data + *++offsets);
		if (!p->key)
			goto no_block;
	}
	return NULL;

changed:
	brelse(bh);
	*err = -EAGAIN;
	goto no_block;
failure:
	*err = -EIO;
no_block:
	return p;
}

static int alloc_branch(struct inode *inode,
			int num,
			int *offsets,
			Indirect *branch)
{
	int blocksize = inode->i_sb->s_blocksize;
	int n = 0;
	int i;

	branch[0].key = sysv_new_block(inode->i_sb);
	if (branch[0].key) for (n = 1; n < num; n++) {
		struct buffer_head *bh;
		int parent;
		/* Allocate the next block */
		branch[n].key = sysv_new_block(inode->i_sb);
		if (!branch[n].key)
			break;
		/*
		 * Get buffer_head for parent block, zero it out and set 
		 * the pointer to new one, then send parent to disk.
		 */
		parent = block_to_cpu(SYSV_SB(inode->i_sb), branch[n-1].key);
		bh = sb_getblk(inode->i_sb, parent);
		lock_buffer(bh);
		memset(bh->b_data, 0, blocksize);
		branch[n].bh = bh;
		branch[n].p = (sysv_zone_t*) bh->b_data + offsets[n];
		*branch[n].p = branch[n].key;
		set_buffer_uptodate(bh);
		unlock_buffer(bh);
		dirty_indirect(bh, inode);
	}
	if (n == num)
		return 0;

	/* Allocation failed, free what we already allocated */
	for (i = 1; i < n; i++)
		bforget(branch[i].bh);
	for (i = 0; i < n; i++)
		sysv_free_block(inode->i_sb, branch[i].key);
	return -ENOSPC;
}

static inline int splice_branch(struct inode *inode,
				Indirect chain[],
				Indirect *where,
				int num)
{
	int i;

	/* Verify that place we are splicing to is still there and vacant */
	write_lock(&pointers_lock);
	if (!verify_chain(chain, where-1) || *where->p)
		goto changed;
	*where->p = where->key;
	write_unlock(&pointers_lock);

	inode->i_ctime = current_time(inode);

	/* had we spliced it onto indirect block? */
	if (where->bh)
		dirty_indirect(where->bh, inode);

	if (IS_SYNC(inode))
		sysv_sync_inode(inode);
	else
		mark_inode_dirty(inode);
	return 0;

changed:
	write_unlock(&pointers_lock);
	for (i = 1; i < num; i++)
		bforget(where[i].bh);
	for (i = 0; i < num; i++)
		sysv_free_block(inode->i_sb, where[i].key);
	return -EAGAIN;
}

static int get_block(struct inode *inode, sector_t iblock, struct buffer_head *bh_result, int create)
{
	int err = -EIO;
	int offsets[DEPTH];
	Indirect chain[DEPTH];
	struct super_block *sb = inode->i_sb;
	Indirect *partial;
	int left;
	int depth = block_to_path(inode, iblock, offsets);

	if (depth == 0)
		goto out;

reread:
	read_lock(&pointers_lock);
	partial = get_branch(inode, depth, offsets, chain, &err);
	read_unlock(&pointers_lock);

	/* Simplest case - block found, no allocation needed */
	if (!partial) {
got_it:
		map_bh(bh_result, sb, block_to_cpu(SYSV_SB(sb),
					chain[depth-1].key));
		/* Clean up and exit */
		partial = chain+depth-1; /* the whole chain */
		goto cleanup;
	}

	/* Next simple case - plain lookup or failed read of indirect block */
	if (!create || err == -EIO) {
cleanup:
		while (partial > chain) {
			brelse(partial->bh);
			partial--;
		}
out:
		return err;
	}

	/*
	 * Indirect block might be removed by truncate while we were
	 * reading it. Handling of that case (forget what we've got and
	 * reread) is taken out of the main path.
	 */
	if (err == -EAGAIN)
		goto changed;

	left = (chain + depth) - partial;
	err = alloc_branch(inode, left, offsets+(partial-chain), partial);
	if (err)
		goto cleanup;

	if (splice_branch(inode, chain, partial, left) < 0)
		goto changed;

	set_buffer_new(bh_result);
	goto got_it;

changed:
	while (partial > chain) {
		brelse(partial->bh);
		partial--;
	}
	goto reread;
}

static inline int all_zeroes(sysv_zone_t *p, sysv_zone_t *q)
{
	while (p < q)
		if (*p++)
			return 0;
	return 1;
}

static Indirect *find_shared(struct inode *inode,
				int depth,
				int offsets[],
				Indirect chain[],
				sysv_zone_t *top)
{
	Indirect *partial, *p;
	int k, err;

	*top = 0;
	for (k = depth; k > 1 && !offsets[k-1]; k--)
		;

	write_lock(&pointers_lock);
	partial = get_branch(inode, k, offsets, chain, &err);
	if (!partial)
		partial = chain + k-1;
	/*
	 * If the branch acquired continuation since we've looked at it -
	 * fine, it should all survive and (new) top doesn't belong to us.
	 */
	if (!partial->key && *partial->p) {
		write_unlock(&pointers_lock);
		goto no_top;
	}
	for (p=partial; p>chain && all_zeroes((sysv_zone_t*)p->bh->b_data,p->p); p--)
		;
	/*
	 * OK, we've found the last block that must survive. The rest of our
	 * branch should be detached before unlocking. However, if that rest
	 * of branch is all ours and does not grow immediately from the inode
	 * it's easier to cheat and just decrement partial->p.
	 */
	if (p == chain + k - 1 && p > chain) {
		p->p--;
	} else {
		*top = *p->p;
		*p->p = 0;
	}
	write_unlock(&pointers_lock);

	while (partial > p) {
		brelse(partial->bh);
		partial--;
	}
no_top:
	return partial;
}

static inline void free_data(struct inode *inode, sysv_zone_t *p, sysv_zone_t *q)
{
	for ( ; p < q ; p++) {
		sysv_zone_t nr = *p;
		if (nr) {
			*p = 0;
			sysv_free_block(inode->i_sb, nr);
			mark_inode_dirty(inode);
		}
	}
}

static void free_branches(struct inode *inode, sysv_zone_t *p, sysv_zone_t *q, int depth)
{
	struct buffer_head * bh;
	struct super_block *sb = inode->i_sb;

	if (depth--) {
		for ( ; p < q ; p++) {
			int block;
			sysv_zone_t nr = *p;
			if (!nr)
				continue;
			*p = 0;
			block = block_to_cpu(SYSV_SB(sb), nr);
			bh = sb_bread(sb, block);
			if (!bh)
				continue;
			free_branches(inode, (sysv_zone_t*)bh->b_data,
					block_end(bh), depth);
			bforget(bh);
			sysv_free_block(sb, nr);
			mark_inode_dirty(inode);
		}
	} else
		free_data(inode, p, q);
}

void sysv_truncate (struct inode * inode)
{
	sysv_zone_t *i_data = SYSV_I(inode)->i_data;
	int offsets[DEPTH];
	Indirect chain[DEPTH];
	Indirect *partial;
	sysv_zone_t nr = 0;
	int n;
	long iblock;
	unsigned blocksize;

	if (!(S_ISREG(inode->i_mode) || S_ISDIR(inode->i_mode) ||
	    S_ISLNK(inode->i_mode)))
		return;

	blocksize = inode->i_sb->s_blocksize;
	iblock = (inode->i_size + blocksize-1)
					>> inode->i_sb->s_blocksize_bits;

	block_truncate_page(inode->i_mapping, inode->i_size, get_block);

	n = block_to_path(inode, iblock, offsets);
	if (n == 0)
		return;

	if (n == 1) {
		free_data(inode, i_data+offsets[0], i_data + DIRECT);
		goto do_indirects;
	}

	partial = find_shared(inode, n, offsets, chain, &nr);
	/* Kill the top of shared branch (already detached) */
	if (nr) {
		if (partial == chain)
			mark_inode_dirty(inode);
		else
			dirty_indirect(partial->bh, inode);
		free_branches(inode, &nr, &nr+1, (chain+n-1) - partial);
	}
	/* Clear the ends of indirect blocks on the shared branch */
	while (partial > chain) {
		free_branches(inode, partial->p + 1, block_end(partial->bh),
				(chain+n-1) - partial);
		dirty_indirect(partial->bh, inode);
		brelse (partial->bh);
		partial--;
	}
do_indirects:
	/* Kill the remaining (whole) subtrees (== subtrees deeper than...) */
	while (n < DEPTH) {
		nr = i_data[DIRECT + n - 1];
		if (nr) {
			i_data[DIRECT + n - 1] = 0;
			mark_inode_dirty(inode);
			free_branches(inode, &nr, &nr+1, n);
		}
		n++;
	}
	inode->i_mtime = inode->i_ctime = current_time(inode);
	if (IS_SYNC(inode))
		sysv_sync_inode (inode);
	else
		mark_inode_dirty(inode);
}

static unsigned sysv_nblocks(struct super_block *s, loff_t size)
{
	struct sysv_sb_info *sbi = SYSV_SB(s);
	int ptrs_bits = sbi->s_ind_per_block_bits;
	unsigned blocks, res, direct = DIRECT, i = DEPTH;
	blocks = (size + s->s_blocksize - 1) >> s->s_blocksize_bits;
	res = blocks;
	while (--i && blocks > direct) {
		blocks = ((blocks - direct - 1) >> ptrs_bits) + 1;
		res += blocks;
		direct = 1;
	}
	return blocks;
}

int sysv_getattr(struct user_namespace *mnt_userns, const struct path *path,
		 struct kstat *stat, u32 request_mask, unsigned int flags)
{
	struct super_block *s = path->dentry->d_sb;
	generic_fillattr(&init_user_ns, d_inode(path->dentry), stat);
	stat->blocks = (s->s_blocksize / 512) * sysv_nblocks(s, stat->size);
	stat->blksize = s->s_blocksize;
	return 0;
}

static int sysv_writepage(struct page *page, struct writeback_control *wbc)
{
	return block_write_full_page(page,get_block,wbc);
}

static int sysv_read_folio(struct file *file, struct folio *folio)
{
	return block_read_full_folio(folio, get_block);
}

int sysv_prepare_chunk(struct page *page, loff_t pos, unsigned len)
{
	return __block_write_begin(page, pos, len, get_block);
}

static void sysv_write_failed(struct address_space *mapping, loff_t to)
{
	struct inode *inode = mapping->host;

	if (to > inode->i_size) {
		truncate_pagecache(inode, inode->i_size);
		sysv_truncate(inode);
	}
}

static int sysv_write_begin(struct file *file, struct address_space *mapping,
			loff_t pos, unsigned len,
			struct page **pagep, void **fsdata)
{
	int ret;

	ret = block_write_begin(mapping, pos, len, pagep, get_block);
	if (unlikely(ret))
		sysv_write_failed(mapping, pos + len);

	return ret;
}

static sector_t sysv_bmap(struct address_space *mapping, sector_t block)
{
	return generic_block_bmap(mapping,block,get_block);
}

const struct address_space_operations sysv_aops = {
	.dirty_folio = block_dirty_folio,
	.invalidate_folio = block_invalidate_folio,
<<<<<<< HEAD
	.readpage = sysv_readpage,
=======
	.read_folio = sysv_read_folio,
>>>>>>> 88084a3d
	.writepage = sysv_writepage,
	.write_begin = sysv_write_begin,
	.write_end = generic_write_end,
	.bmap = sysv_bmap
};<|MERGE_RESOLUTION|>--- conflicted
+++ resolved
@@ -497,11 +497,7 @@
 const struct address_space_operations sysv_aops = {
 	.dirty_folio = block_dirty_folio,
 	.invalidate_folio = block_invalidate_folio,
-<<<<<<< HEAD
-	.readpage = sysv_readpage,
-=======
 	.read_folio = sysv_read_folio,
->>>>>>> 88084a3d
 	.writepage = sysv_writepage,
 	.write_begin = sysv_write_begin,
 	.write_end = generic_write_end,
