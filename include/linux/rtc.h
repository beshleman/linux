--- conflicted
+++ resolved
@@ -79,11 +79,6 @@
 	int (*read_alarm)(struct device *, struct rtc_wkalrm *);
 	int (*set_alarm)(struct device *, struct rtc_wkalrm *);
 	int (*proc)(struct device *, struct seq_file *);
-<<<<<<< HEAD
-	int (*set_mmss64)(struct device *, time64_t secs);
-	int (*set_mmss)(struct device *, unsigned long secs);
-=======
->>>>>>> 0ecfebd2
 	int (*alarm_irq_enable)(struct device *, unsigned int enabled);
 	int (*read_offset)(struct device *, long *offset);
 	int (*set_offset)(struct device *, long offset);
